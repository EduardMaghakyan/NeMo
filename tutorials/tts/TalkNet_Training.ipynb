--- conflicted
+++ resolved
@@ -1,522 +1,4 @@
 {
-<<<<<<< HEAD
- "cells": [
-  {
-   "cell_type": "markdown",
-   "id": "9f422bf4",
-   "metadata": {},
-   "source": [
-    "# TalkNet Training\n",
-    "\n",
-    "This notebook is designed to provide a guide on how to train TalkNet as part of the TTS pipeline. It contains the following two sections:\n",
-    "  1. **Introduction**: TalkNet in NeMo\n",
-    "  2. **Preprocessing**: how to prepare data for Talknet \n",
-    "  3. **Training**: example of TalkNet training"
-   ]
-  },
-  {
-   "cell_type": "markdown",
-   "id": "d38c43a0",
-   "metadata": {},
-   "source": [
-    "# License\n",
-    "\n",
-    "> Copyright 2020 NVIDIA. All Rights Reserved.\n",
-    "> \n",
-    "> Licensed under the Apache License, Version 2.0 (the \"License\");\n",
-    "> you may not use this file except in compliance with the License.\n",
-    "> You may obtain a copy of the License at\n",
-    "> \n",
-    ">     http://www.apache.org/licenses/LICENSE-2.0\n",
-    "> \n",
-    "> Unless required by applicable law or agreed to in writing, software\n",
-    "> distributed under the License is distributed on an \"AS IS\" BASIS,\n",
-    "> WITHOUT WARRANTIES OR CONDITIONS OF ANY KIND, either express or implied.\n",
-    "> See the License for the specific language governing permissions and\n",
-    "> limitations under the License."
-   ]
-  },
-  {
-   "cell_type": "code",
-   "execution_count": null,
-   "id": "39270500",
-   "metadata": {},
-   "outputs": [],
-   "source": [
-    "\"\"\"\n",
-    "You can either run this notebook locally (if you have all the dependencies and a GPU) or on Google Colab.\n",
-    "Instructions for setting up Colab are as follows:\n",
-    "1. Open a new Python 3 notebook.\n",
-    "2. Import this notebook from GitHub (File -> Upload Notebook -> \"GITHUB\" tab -> copy/paste GitHub URL)\n",
-    "3. Connect to an instance with a GPU (Runtime -> Change runtime type -> select \"GPU\" for hardware accelerator)\n",
-    "4. Run this cell to set up dependencies# .\n",
-    "\"\"\"\n",
-    "# # If you're using Colab and not running locally, uncomment and run this cell.\n",
-    "# !apt-get install sox libsndfile1 ffmpeg\n",
-    "# !pip install wget unidecode pysptk\n",
-    "# BRANCH = 'r1.6.0'\n",
-    "# !python -m pip install git+https://github.com/NVIDIA/NeMo.git@$BRANCH#egg=nemo_toolkit[all]"
-   ]
-  },
-  {
-   "cell_type": "code",
-   "execution_count": null,
-   "id": "198d92c4",
-   "metadata": {},
-   "outputs": [],
-   "source": [
-    "!pip install pysptk\n",
-    "import json\n",
-    "import nemo\n",
-    "import torch\n",
-    "import librosa\n",
-    "import numpy as np\n",
-    "\n",
-    "from pysptk import sptk\n",
-    "from pathlib import Path\n",
-    "from tqdm.notebook import tqdm"
-   ]
-  },
-  {
-   "cell_type": "markdown",
-   "id": "b2831436",
-   "metadata": {},
-   "source": [
-    "# Introduction\n",
-    "\n",
-    "TalkNet is a neural network that converts text characters into a mel spectrogram. For more details about model, please refer to Nvidia's TalkNet Model Card, or the original [paper](https://arxiv.org/abs/2104.08189).\n",
-    "\n",
-    "TalkNet like most NeMo models is defined as a LightningModule, allowing for easy training via PyTorch Lightning, and parameterized by a configuration, currently defined via a yaml file and loading using Hydra.\n",
-    "\n",
-    "Let's take a look using NeMo's pretrained model and how to use it to generate spectrograms."
-   ]
-  },
-  {
-   "cell_type": "code",
-   "execution_count": null,
-   "id": "9ea69725",
-   "metadata": {},
-   "outputs": [],
-   "source": [
-    "# Load the TalkNetSpectModel\n",
-    "from nemo.collections.tts.models import TalkNetSpectModel\n",
-    "from nemo.collections.tts.models.base import SpectrogramGenerator\n",
-    "\n",
-    "# Let's see what pretrained models are available\n",
-    "print(TalkNetSpectModel.list_available_models())"
-   ]
-  },
-  {
-   "cell_type": "code",
-   "execution_count": null,
-   "id": "6ce0a10e",
-   "metadata": {},
-   "outputs": [],
-   "source": [
-    "# We can load the pre-trained model as follows\n",
-    "pretrained_model = \"tts_en_talknet\"\n",
-    "model = TalkNetSpectModel.from_pretrained(pretrained_model)\n",
-    "model.eval()"
-   ]
-  },
-  {
-   "cell_type": "code",
-   "execution_count": null,
-   "id": "4407cec0",
-   "metadata": {},
-   "outputs": [],
-   "source": [
-    "# TalkNet is a SpectrogramGenerator\n",
-    "assert isinstance(model, SpectrogramGenerator)\n",
-    "\n",
-    "# SpectrogramGenerators in NeMo have two helper functions:\n",
-    "#   1. parse(text: str, **kwargs) which takes an English string and produces a token tensor\n",
-    "#   2. generate_spectrogram(tokens: 'torch.tensor', **kwargs) which takes the token tensor and generates a spectrogram\n",
-    "# Let's try it out\n",
-    "tokens = model.parse(text=\"Hey, this produces speech!\")\n",
-    "spectrogram = model.generate_spectrogram(tokens=tokens)\n",
-    "\n",
-    "# Now we can visualize the generated spectrogram\n",
-    "# If we want to generate speech, we have to use a vocoder in conjunction to a spectrogram generator.\n",
-    "# Refer to the TTS Inference notebook on how to convert spectrograms to speech.\n",
-    "from matplotlib.pyplot import imshow\n",
-    "from matplotlib import pyplot as plt\n",
-    "%matplotlib inline\n",
-    "imshow(spectrogram.cpu().detach().numpy()[0,...], origin=\"lower\")\n",
-    "plt.show()"
-   ]
-  },
-  {
-   "cell_type": "markdown",
-   "id": "97fb144c",
-   "metadata": {},
-   "source": [
-    "# Preprocessing\n",
-    "\n",
-    "Now that we looked at the TalkNet model, let's see how to prepare all data for training it. \n",
-    "\n",
-    "Firstly, let's download all necessary training scripts and configs."
-   ]
-  },
-  {
-   "cell_type": "code",
-   "execution_count": null,
-   "id": "165b4ed4",
-   "metadata": {},
-   "outputs": [],
-   "source": [
-    "!tts_path=$(dirname $(dirname `pwd`))/examples/tts \\\n",
-    "    && cp ${tts_path}/talknet_durs.py . \\\n",
-    "    && cp ${tts_path}/talknet_pitch.py . \\\n",
-    "    && cp ${tts_path}/talknet_spect.py . \\\n",
-    "    && mkdir -p conf && cd conf \\\n",
-    "    && cp ${tts_path}/conf/talknet-durs.yaml . \\\n",
-    "    && cp ${tts_path}/conf/talknet-pitch.yaml . \\\n",
-    "    && cp ${tts_path}/conf/talknet-spect.yaml ."
-   ]
-  },
-  {
-   "cell_type": "markdown",
-   "id": "224c7ed3",
-   "metadata": {},
-   "source": [
-    "We will show example of preprocessing and training using small part of AN4 dataset. It consists of recordings of people spelling out addresses, names, telephone numbers, etc., one letter or number at a time, as well as their corresponding transcripts. Let's download data and prepare manifests.\n",
-    "\n",
-    "*NOTE: The sample data is not enough data to properly train a TalkNet. This will not result in a trained TalkNet and is used to just as example.*"
-   ]
-  },
-  {
-   "cell_type": "code",
-   "execution_count": null,
-   "id": "ec473890",
-   "metadata": {},
-   "outputs": [],
-   "source": [
-    "!wget https://github.com/NVIDIA/NeMo/releases/download/v0.11.0/test_data.tar.gz && mkdir -p tests/data && tar xzf test_data.tar.gz -C tests/data\n",
-    "\n",
-    "# Just like ASR, the TalkNet require .json files to define the training and validation data.\n",
-    "!cat tests/data/asr/an4_val.json\n",
-    "!cat tests/data/asr/an4_train.json tests/data/asr/an4_val.json > tests/data/asr/an4_all.json "
-   ]
-  },
-  {
-   "cell_type": "markdown",
-   "id": "b9f142c1",
-   "metadata": {},
-   "source": [
-    "## Extracting phoneme ground truth durations"
-   ]
-  },
-  {
-   "cell_type": "markdown",
-   "id": "b1063922",
-   "metadata": {},
-   "source": [
-    "As a part of whole model, you will need to train duration predictor. We will extract phoneme ground truth durations from ASR model (QuartzNet5x5, trained on LibriTTS) using forward-backward algorithm (see paper for details). Let's download pretrained ASR model and define auxiliary functions. "
-   ]
-  },
-  {
-   "cell_type": "code",
-   "execution_count": null,
-   "id": "0deff219",
-   "metadata": {},
-   "outputs": [],
-   "source": [
-    "from nemo.collections.asr.models import EncDecCTCModel\n",
-    "asr_model = EncDecCTCModel.from_pretrained(model_name=\"asr_talknet_aligner\").cpu().eval()"
-   ]
-  },
-  {
-   "cell_type": "code",
-   "execution_count": null,
-   "id": "c1d21797",
-   "metadata": {},
-   "outputs": [],
-   "source": [
-    "def forward_extractor(tokens, log_probs, blank):\n",
-    "    \"\"\"Computes states f and p.\"\"\"\n",
-    "    n, m = len(tokens), log_probs.shape[0]\n",
-    "    # `f[s, t]` -- max sum of log probs for `s` first codes\n",
-    "    # with `t` first timesteps with ending in `tokens[s]`.\n",
-    "    f = np.empty((n + 1, m + 1), dtype=float)\n",
-    "    f.fill(-(10 ** 9))\n",
-    "    p = np.empty((n + 1, m + 1), dtype=int)\n",
-    "    f[0, 0] = 0.0  # Start\n",
-    "    for s in range(1, n + 1):\n",
-    "        c = tokens[s - 1]\n",
-    "        for t in range((s + 1) // 2, m + 1):\n",
-    "            f[s, t] = log_probs[t - 1, c]\n",
-    "            # Option #1: prev char is equal to current one.\n",
-    "            if s == 1 or c == blank or c == tokens[s - 3]:\n",
-    "                options = f[s : (s - 2 if s > 1 else None) : -1, t - 1]\n",
-    "            else:  # Is not equal to current one.\n",
-    "                options = f[s : (s - 3 if s > 2 else None) : -1, t - 1]\n",
-    "            f[s, t] += np.max(options)\n",
-    "            p[s, t] = np.argmax(options)\n",
-    "    return f, p\n",
-    "\n",
-    "\n",
-    "def backward_extractor(f, p):\n",
-    "    \"\"\"Computes durs from f and p.\"\"\"\n",
-    "    n, m = f.shape\n",
-    "    n -= 1\n",
-    "    m -= 1\n",
-    "    durs = np.zeros(n, dtype=int)\n",
-    "    if f[-1, -1] >= f[-2, -1]:\n",
-    "        s, t = n, m\n",
-    "    else:\n",
-    "        s, t = n - 1, m\n",
-    "    while s > 0:\n",
-    "        durs[s - 1] += 1\n",
-    "        s -= p[s, t]\n",
-    "        t -= 1\n",
-    "    assert durs.shape[0] == n\n",
-    "    assert np.sum(durs) == m\n",
-    "    assert np.all(durs[1::2] > 0)\n",
-    "    return durs\n",
-    "\n",
-    "def preprocess_tokens(tokens, blank):\n",
-    "    new_tokens = [blank]\n",
-    "    for c in tokens:\n",
-    "        new_tokens.extend([c, blank])\n",
-    "    tokens = new_tokens\n",
-    "    return tokens"
-   ]
-  },
-  {
-   "cell_type": "markdown",
-   "id": "1a6c9b28",
-   "metadata": {},
-   "source": [
-    "Now we can run extraction and save result. "
-   ]
-  },
-  {
-   "cell_type": "code",
-   "execution_count": null,
-   "id": "9171952c",
-   "metadata": {},
-   "outputs": [],
-   "source": [
-    "data_config = {\n",
-    "    'manifest_filepath': \"tests/data/asr/an4_all.json\",\n",
-    "    'sample_rate': 16000,\n",
-    "    'labels': asr_model.decoder.vocabulary,\n",
-    "    'batch_size': 1,\n",
-    "}\n",
-    "\n",
-    "parser = nemo.collections.asr.data.audio_to_text.AudioToCharWithDursF0Dataset.make_vocab(\n",
-    "    notation='phonemes', punct=True, spaces=True, stresses=False, add_blank_at=\"last\"\n",
-    ")\n",
-    "\n",
-    "dataset = nemo.collections.asr.data.audio_to_text._AudioTextDataset(\n",
-    "    manifest_filepath=data_config['manifest_filepath'], sample_rate=data_config['sample_rate'], parser=parser,\n",
-    ")\n",
-    "\n",
-    "dl = torch.utils.data.DataLoader(\n",
-    "    dataset=dataset, batch_size=data_config['batch_size'], collate_fn=dataset.collate_fn, shuffle=False,\n",
-    ")\n",
-    "\n",
-    "blank_id = asr_model.decoder.num_classes_with_blank - 1\n",
-    "\n",
-    "dur_data = {}\n",
-    "for sample_idx, test_sample in tqdm(enumerate(dl), total=len(dl)):\n",
-    "    log_probs, _, greedy_predictions = asr_model(\n",
-    "        input_signal=test_sample[0], input_signal_length=test_sample[1]\n",
-    "    )\n",
-    "\n",
-    "    log_probs = log_probs[0].cpu().detach().numpy()\n",
-    "    seq_ids = test_sample[2][0].cpu().detach().numpy()\n",
-    "\n",
-    "    target_tokens = preprocess_tokens(seq_ids, blank_id)\n",
-    "\n",
-    "    f, p = forward_extractor(target_tokens, log_probs, blank_id)\n",
-    "    durs = backward_extractor(f, p)\n",
-    "\n",
-    "    dur_key = Path(dl.dataset.manifest_processor.collection[sample_idx].audio_file).stem\n",
-    "    dur_data[dur_key] = {\n",
-    "        'blanks': torch.tensor(durs[::2], dtype=torch.long).cpu().detach(), \n",
-    "        'tokens': torch.tensor(durs[1::2], dtype=torch.long).cpu().detach()\n",
-    "    }\n",
-    "\n",
-    "    del test_sample\n",
-    "\n",
-    "torch.save(dur_data, \"tests/data/asr/an4_durations.pt\")"
-   ]
-  },
-  {
-   "cell_type": "markdown",
-   "id": "289550ca",
-   "metadata": {},
-   "source": [
-    "## Extracting ground truth f0"
-   ]
-  },
-  {
-   "cell_type": "markdown",
-   "id": "44037b0e",
-   "metadata": {},
-   "source": [
-    "The second model, that you will need to train before spectrogram generator, is pitch predictor. As labels for pitch predictor, we will use f0 from audio using `pysptk` library (see paper for details). Let's extract f0, calculate stats (mean & std) and save it all."
-   ]
-  },
-  {
-   "cell_type": "code",
-   "execution_count": null,
-   "id": "bd0fbe8a",
-   "metadata": {},
-   "outputs": [],
-   "source": [
-    "def extract_f0(audio_file, sample_rate=16000, hop_length=256):\n",
-    "    audio, _ = librosa.load(audio_file, sample_rate)\n",
-    "#     audio = torchaudio.load(audio_file)[0].squeeze().numpy()\n",
-    "    f0 = sptk.swipe(audio.astype(np.float64), sample_rate, hopsize=hop_length)\n",
-    "    # Hack to make f0 and mel lengths equal\n",
-    "    if len(audio) % hop_length == 0:\n",
-    "        f0 = np.pad(f0, pad_width=[0, 1])\n",
-    "    return torch.from_numpy(f0.astype(np.float32))"
-   ]
-  },
-  {
-   "cell_type": "code",
-   "execution_count": null,
-   "id": "3038e526",
-   "metadata": {},
-   "outputs": [],
-   "source": [
-    "f0_data = {}\n",
-    "with open(\"tests/data/asr/an4_all.json\") as f:\n",
-    "    for l in tqdm(f):\n",
-    "        audio_path = json.loads(l)[\"audio_filepath\"]\n",
-    "        f0_data[Path(audio_path).stem] = extract_f0(audio_path)\n",
-    "\n",
-    "# calculate f0 stats (mean & std) only for train set\n",
-    "with open(\"tests/data/asr/an4_train.json\") as f:\n",
-    "    train_ids = {Path(json.loads(l)[\"audio_filepath\"]).stem for l in f}\n",
-    "all_f0 = torch.cat([f0[f0 >= 1e-5] for f0_id, f0 in f0_data.items() if f0_id in train_ids])\n",
-    "\n",
-    "F0_MEAN, F0_STD = all_f0.mean().item(), all_f0.std().item()        \n",
-    "torch.save(f0_data, \"tests/data/asr/an4_f0s.pt\")"
-   ]
-  },
-  {
-   "cell_type": "markdown",
-   "id": "b31f38d6",
-   "metadata": {},
-   "source": [
-    "# Training"
-   ]
-  },
-  {
-   "cell_type": "markdown",
-   "id": "1e68b286",
-   "metadata": {},
-   "source": [
-    "Now we are ready for training our models! Let's try to train TalkNet parts consequentially."
-   ]
-  },
-  {
-   "cell_type": "code",
-   "execution_count": null,
-   "id": "97e875eb",
-   "metadata": {},
-   "outputs": [],
-   "source": [
-    "!python talknet_durs.py sample_rate=16000 \\\n",
-    "train_dataset=tests/data/asr/an4_train.json \\\n",
-    "validation_datasets=tests/data/asr/an4_val.json \\\n",
-    "durs_file=tests/data/asr/an4_durations.pt \\\n",
-    "f0_file=tests/data/asr/an4_f0s.pt \\\n",
-    "trainer.max_epochs=3 \\\n",
-    "trainer.accelerator=null \\\n",
-    "trainer.check_val_every_n_epoch=1 \\\n",
-    "model.train_ds.dataloader_params.batch_size=6 \\\n",
-    "model.train_ds.dataloader_params.num_workers=0 \\\n",
-    "model.validation_ds.dataloader_params.num_workers=0"
-   ]
-  },
-  {
-   "cell_type": "code",
-   "execution_count": null,
-   "id": "924ecc0f",
-   "metadata": {},
-   "outputs": [],
-   "source": [
-    "!python talknet_pitch.py sample_rate=16000 \\\n",
-    "train_dataset=tests/data/asr/an4_train.json \\\n",
-    "validation_datasets=tests/data/asr/an4_val.json \\\n",
-    "durs_file=tests/data/asr/an4_durations.pt \\\n",
-    "f0_file=tests/data/asr/an4_f0s.pt \\\n",
-    "trainer.max_epochs=3 \\\n",
-    "trainer.accelerator=null \\\n",
-    "trainer.check_val_every_n_epoch=1 \\\n",
-    "model.f0_mean={F0_MEAN} \\\n",
-    "model.f0_std={F0_STD} \\\n",
-    "model.train_ds.dataloader_params.batch_size=6 \\\n",
-    "model.train_ds.dataloader_params.num_workers=0 \\\n",
-    "model.validation_ds.dataloader_params.num_workers=0"
-   ]
-  },
-  {
-   "cell_type": "code",
-   "execution_count": null,
-   "id": "57c4bc7b",
-   "metadata": {},
-   "outputs": [],
-   "source": [
-    "!python talknet_spect.py sample_rate=16000 \\\n",
-    "train_dataset=tests/data/asr/an4_train.json \\\n",
-    "validation_datasets=tests/data/asr/an4_val.json \\\n",
-    "durs_file=tests/data/asr/an4_durations.pt \\\n",
-    "f0_file=tests/data/asr/an4_f0s.pt \\\n",
-    "trainer.max_epochs=3 \\\n",
-    "trainer.accelerator=null \\\n",
-    "trainer.check_val_every_n_epoch=1 \\\n",
-    "model.train_ds.dataloader_params.batch_size=6 \\\n",
-    "model.train_ds.dataloader_params.num_workers=0 \\\n",
-    "model.validation_ds.dataloader_params.num_workers=0"
-   ]
-  },
-  {
-   "cell_type": "markdown",
-   "id": "df8ac1e7",
-   "metadata": {},
-   "source": [
-    "That's it!\n",
-    "\n",
-    "In order to train TalkNet for real purposes, it is highly recommended to obtain high quality speech data with the following properties:\n",
-    "\n",
-    "* Sampling rate of 22050Hz or higher\n",
-    "* Single speaker\n",
-    "* Speech should contain a variety of speech phonemes\n",
-    "* Audio split into segments of 1-10 seconds\n",
-    "* Audio segments should not have silence at the beginning and end\n",
-    "* Audio segments should not contain long silences inside"
-   ]
-  }
- ],
- "metadata": {
-  "kernelspec": {
-   "display_name": "Python 3",
-   "language": "python",
-   "name": "python3"
-  },
-  "language_info": {
-   "codemirror_mode": {
-    "name": "ipython",
-    "version": 3
-   },
-   "file_extension": ".py",
-   "mimetype": "text/x-python",
-   "name": "python",
-   "nbconvert_exporter": "python",
-   "pygments_lexer": "ipython3",
-   "version": "3.8.11"
-  }
- },
- "nbformat": 4,
- "nbformat_minor": 5
-=======
     "cells": [
         {
             "cell_type": "markdown",
@@ -1033,5 +515,4 @@
     },
     "nbformat": 4,
     "nbformat_minor": 5
->>>>>>> c88c20ed
 }