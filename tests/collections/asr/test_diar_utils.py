# pylint: disable=no-member
# Copyright (c) 2022, NVIDIA CORPORATION.  All rights reserved.
#
# Licensed under the Apache License, Version 2.0 (the "License");
# you may not use this file except in compliance with the License.
# You may obtain a copy of the License at
#
#     http://www.apache.org/licenses/LICENSE-2.0
#
# Unless required by applicable law or agreed to in writing, software
# distributed under the License is distributed on an "AS IS" BASIS,
# WITHOUT WARRANTIES OR CONDITIONS OF ANY KIND, either express or implied.
# See the License for the specific language governing permissions and
# limitations under the License.

import os

import numpy as np
import pytest
import torch

from nemo.collections.asr.parts.utils.nmesc_clustering import (
    OnlineSpeakerClustering,
    SpeakerClustering,
    get_closest_embeddings,
    get_merge_quantity,
    get_minimal_indices,
    get_scale_interpolated_embs,
    getCosAffinityMatrix,
    merge_vectors,
    run_reducer,
    split_input_data,
    stitch_cluster_labels,
)
from nemo.collections.asr.parts.utils.speaker_utils import get_subsegments

MAX_SEED_COUNT = 2


def check_range_values(target, source):
    bool_list = []
    for tgt, src in zip(target, source):
        for x, y in zip(src, tgt):
            bool_list.append(abs(x - y) < 1e-6)
    return all(bool_list)


def check_labels(target, source):
    bool_list = []
    for x, y in zip(target, source):
        bool_list.append(abs(x - y) < 1e-6)
    return all(bool_list)


def matrix(mat, use_tensor=True, dtype=torch.long):
    if use_tensor:
        mat = torch.Tensor(mat).to(dtype)
    else:
        mat = np.array(mat)
    return mat


def generate_orthogonal_embs(total_spks, perturb_sigma, emb_dim):
    """Generate a set of artificial orthogonal embedding vectors from random numbers
    """
    gaus = torch.randn(emb_dim, emb_dim)
    _svd = torch.linalg.svd(gaus)
    orth = _svd[0] @ _svd[2]
    orth_embs = orth[:total_spks]
    # Assert orthogonality
    assert torch.abs(getCosAffinityMatrix(orth_embs) - torch.diag(torch.ones(total_spks))).sum() < 1e-4
    return orth_embs


def generate_toy_data(
    n_spks=2,
    spk_dur=3,
    emb_dim=192,
    perturb_sigma=0.0,
    ms_window=[1.5, 1.0, 0.5],
    ms_shift=[0.75, 0.5, 0.25],
    torch_seed=0,
):
    torch.manual_seed(torch_seed)
    spk_timestamps = [(spk_dur * k, spk_dur) for k in range(n_spks)]
    emb_list, seg_list = [], []
    multiscale_segment_counts = [0 for _ in range(len(ms_window))]
    ground_truth = []
    random_orhtogonal_embs = generate_orthogonal_embs(n_spks, perturb_sigma, emb_dim)
    for scale_idx, (window, shift) in enumerate(zip(ms_window, ms_shift)):
        for spk_idx, (offset, dur) in enumerate(spk_timestamps):
            segments_stt_dur = get_subsegments(offset=offset, window=window, shift=shift, duration=dur)
            segments = [[x[0], x[0] + x[1]] for x in segments_stt_dur]
            emb_cent = random_orhtogonal_embs[spk_idx, :]
            emb = emb_cent.tile((len(segments), 1)) + 0.1 * torch.rand(len(segments), emb_dim)
            seg_list.extend(segments)
            emb_list.append(emb)
            multiscale_segment_counts[scale_idx] += emb.shape[0]

            if scale_idx == len(multiscale_segment_counts) - 1:
                ground_truth.extend([spk_idx] * emb.shape[0])

    emb_tensor = torch.concat(emb_list)
    multiscale_segment_counts = torch.tensor(multiscale_segment_counts)
    segm_tensor = torch.tensor(seg_list)
    multiscale_weights = torch.ones(len(ms_window)).unsqueeze(0)
    ground_truth = torch.tensor(ground_truth)
    return emb_tensor, segm_tensor, multiscale_segment_counts, multiscale_weights, spk_timestamps, ground_truth

<<<<<<< HEAD
=======

# class TestSegmentationUtilFunctions:
# """Tests diarization and speaker-task related utils.
# """
# @pytest.mark.unit
# def test_merge_int_intervals_ex1(self):
# intervals = [[1, 3], [2, 6], [8, 10], [15, 18]]
# target = [[1, 6], [8, 10], [15, 18]]
# merged = merge_int_intervals(intervals)
# assert check_range_values(target, merged)

# @pytest.mark.unit
# def test_merge_int_intervals_ex2(self):
# intervals = [[6, 8], [1, 9], [2, 4], [4, 7]]
# target = [[1, 9]]
# merged = merge_int_intervals(intervals)
# assert check_range_values(target, merged)

# @pytest.mark.unit
# def test_merge_float_overlaps(self):
# intervals = [[0.25, 1.7], [1.5, 3.0], [2.8, 5.0], [5.5, 10.0]]
# target = [[0.25, 5.0], [5.5, 10.0]]
# merged = merge_float_intervals(intervals)
# assert check_range_values(target, merged)

# @pytest.mark.unit
# def test_merge_int_intervals_edge_test(self):
# intervals = [[1, 4], [4, 5]]
# target = [[1, 5]]
# merged = merge_int_intervals(intervals)
# assert check_range_values(target, merged)

# @pytest.mark.unit
# def test_get_speech_labels_for_update(self):
# frame_start = 3.0
# buffer_end = 6.0
# cumulative_speech_labels = torch.tensor([[0.0000, 3.7600]])
# vad_timestamps = torch.tensor([[0.9600, 4.8400]])
# cursor_for_old_segments = 1.0
# speech_labels_for_update, cumulative_speech_labels = get_speech_labels_for_update(
# frame_start, buffer_end, cumulative_speech_labels, vad_timestamps, cursor_for_old_segments,
# )
# assert (speech_labels_for_update - torch.tensor([[1.0000, 3.7600]])).sum() < 1e-8
# assert (cumulative_speech_labels - torch.tensor([[0.9600, 4.8400]])).sum() < 1e-8

# @pytest.mark.unit
# def test_get_online_subsegments_from_buffer(self):
# torch.manual_seed(0)
# sample_rate = 16000
# speech_labels_for_update = torch.Tensor([[0.0000, 3.7600]])
# audio_buffer = torch.randn(5 * sample_rate)
# segment_indexes = []
# window = 2.0
# shift = 1.0
# slice_length = int(window * sample_rate)
# range_target = [[0.0, 2.0], [1.0, 3.0], [2.0, 3.76]]
# sigs_list, sig_rangel_list, sig_indexes = get_online_subsegments_from_buffer(
# buffer_start=0.0,
# buffer_end=5.0,
# sample_rate=sample_rate,
# speech_labels_for_update=speech_labels_for_update,
# audio_buffer=audio_buffer,
# segment_indexes=segment_indexes,
# window=window,
# shift=shift,
# )
# assert check_range_values(target=range_target, source=sig_rangel_list)
# for k, rg in enumerate(sig_rangel_list):
# signal = get_target_sig(audio_buffer, rg[0], rg[1], slice_length, sample_rate)
# if len(signal) < int(window * sample_rate):
# signal = repeat_signal(signal, len(signal), slice_length)
# assert len(signal) == int(slice_length), "Length mismatch"
# assert (np.abs(signal - sigs_list[k])).sum() < 1e-8, "Audio stream mismatch"
# assert (torch.tensor(sig_indexes) - torch.arange(len(range_target))).sum() < 1e-8, "Segment index mismatch"

# @pytest.mark.unit
# @pytest.mark.parametrize("frame_start", [3.0])
# @pytest.mark.parametrize("segment_range_ts", [[[0.0, 2.0]]])
# @pytest.mark.parametrize("gt_cursor_for_old_segments", [1.0])
# @pytest.mark.parametrize("gt_cursor_index", [1])
# def test_get_new_cursor_for_update_mulsegs(
# self, frame_start, segment_range_ts, gt_cursor_for_old_segments, gt_cursor_index
# ):
# cursor_for_old_segments, cursor_index = get_new_cursor_for_update(frame_start, segment_range_ts)
# assert cursor_for_old_segments == gt_cursor_for_old_segments
# assert cursor_index == gt_cursor_index

# @pytest.mark.unit
# @pytest.mark.parametrize("frame_start", [4.0])
# @pytest.mark.parametrize("segment_range_ts", [[[0.0, 2.0], [1.0, 3.0], [2.0, 3.76]]])
# @pytest.mark.parametrize("gt_cursor_for_old_segments", [4.0])
# @pytest.mark.parametrize("gt_cursor_index", [3])
# def test_get_new_cursor_for_update_mulsegs(
# self, frame_start, segment_range_ts, gt_cursor_for_old_segments, gt_cursor_index
# ):
# cursor_for_old_segments, cursor_index = get_new_cursor_for_update(frame_start, segment_range_ts)
# assert cursor_for_old_segments == gt_cursor_for_old_segments
# assert cursor_index == gt_cursor_index

>>>>>>> 6534675d

class TestDiarizationUtilFunctions:
    """Tests diarization and speaker-task related utils.
    """
    @pytest.mark.unit
    @pytest.mark.parametrize("Y", [[3, 3, 3, 4, 4, 5], [100, 100, 100, 104, 104, 1005]])
    @pytest.mark.parametrize("target", [[0, 0, 0, 1, 1, 2]])
    @pytest.mark.parametrize("offset", [1, 10])
    def test_minimal_index_ex2(self, Y, target, offset):
        Y = torch.tensor(Y)
        target = torch.tensor(target)
        min_Y = get_minimal_indices(Y)
        assert check_labels(target, min_Y)
        min_Y = get_minimal_indices(Y + offset)
        assert check_labels(target, min_Y)

    @pytest.mark.parametrize("Y", [[4, 0, 0, 5, 4, 5], [14, 12, 12, 19, 14, 19]])
    @pytest.mark.parametrize("target", [[1, 0, 0, 2, 1, 2]])
    @pytest.mark.parametrize("offset", [1, 10])
    def test_minimal_index_ex2(self, Y, target, offset):
        Y = torch.tensor(Y)
        target = torch.tensor(target)
        min_Y = get_minimal_indices(Y)
        assert check_labels(target, min_Y)
        min_Y = get_minimal_indices(Y + offset)
        assert check_labels(target, min_Y)

    @pytest.mark.unit
    @pytest.mark.parametrize("N", [2, 4, 16, 64])
    def test_minimal_index_same(self, N):
        Y = matrix([0] * N + [1] * N + [2] * N)
        min_Y = get_minimal_indices(Y)
        target = matrix([0] * N + [1] * N + [2] * N)
        assert check_labels(target, min_Y)

    @pytest.mark.unit
    @pytest.mark.parametrize("N", [2, 4, 16, 64])
    def test_stitch_cluster_labels_label_switch(self, N):
        Y_old = matrix([0] * N)
        Y_new = matrix([0] * N) + 1
        target = matrix([0] * N)
        result = stitch_cluster_labels(Y_old, Y_new)
        assert check_labels(target, result)

    @pytest.mark.unit
    @pytest.mark.parametrize("N", [2, 4, 16, 64])
    def test_stitch_cluster_labels_label_many_to_one(self, N):
        Y_old = matrix(np.arange(N).tolist())
        Y_new = matrix([0] * N)
        target = matrix([0] * N)
        result = stitch_cluster_labels(Y_old, Y_new)
        assert check_labels(target, result)

    @pytest.mark.unit
    @pytest.mark.parametrize("N", [2, 4, 16, 64])
    def test_stitch_cluster_labels_label_one_to_many(self, N):
        Y_old = matrix(np.arange(N).tolist())
        Y_new = matrix([k for k in range(N)])
        target = matrix([k for k in range(N)])
        result = stitch_cluster_labels(Y_old, Y_new)
        assert check_labels(target, result)

    @pytest.mark.unit
    @pytest.mark.parametrize("N", [2, 4, 16, 64])
    def test_stitch_cluster_labels_one_label_replaced(self, N):
        Y_old = matrix([0] * N + [1] * N + [2] * N)
        Y_new = matrix([1] * N + [2] * N + [3] * N)
        target = matrix([0] * N + [1] * N + [2] * N)
        result = stitch_cluster_labels(Y_old, Y_new)
        assert check_labels(target, result)

    @pytest.mark.unit
    @pytest.mark.parametrize("N", [2, 4, 16, 64])
    def test_stitch_cluster_labels_confusion_error(self, N):
        Y_old = matrix([0] * N + [1] * (N - 1) + [2] * (N + 1))
        Y_new = matrix([1] * N + [2] * N + [3] * N)
        target = matrix([0] * N + [1] * N + [2] * N)
        result = stitch_cluster_labels(Y_old, Y_new)
        assert check_labels(target, result)

    @pytest.mark.unit
    @pytest.mark.parametrize("N", [2, 256])
    def test_stitch_cluster_labels_speaker_more_speakers(self, N):
        Y_old = matrix([0] * N + [1] * (N - 1) + [2] * (N + 1) + [0, 0, 0])
        Y_new = matrix([1] * N + [0] * N + [2] * N + [4, 5, 6])
        target = matrix([0] * N + [1] * N + [2] * N + [3, 4, 5])
        result = stitch_cluster_labels(Y_old, Y_new)
        assert check_labels(target, result)

    @pytest.mark.unit
    @pytest.mark.parametrize("N", [2, 256])
    def test_stitch_cluster_labels_speaker_longer_sequence(self, N):
        Y_old = matrix([0] * N + [1] * N + [2] * N + [0, 0, 0] * N)
        Y_new = matrix([1] * N + [2] * N + [0] * N + [1, 2, 3, 1, 2, 3] * N)
        target = matrix([0] * N + [1] * N + [2] * N + [0, 1, 3, 0, 1, 3] * N)
        result = stitch_cluster_labels(Y_old, Y_new)
        assert check_labels(target, result)

    @pytest.mark.unit
    @pytest.mark.parametrize("n_spks", [2, 3, 4, 5])
    @pytest.mark.parametrize("merge_quantity", [2, 3])
    def test_embedding_merger(self, n_spks, merge_quantity):
        em, ts, mc, mw, spk_ts, gt = generate_toy_data(n_spks, spk_dur=5, perturb_sigma=10)
        em_s, ts_s = split_input_data(em, ts, mc)
        target_speaker_index = 0
        pre_clus_labels = gt
        ndx = torch.where(pre_clus_labels == target_speaker_index)[0]
        pre_embs = em_s[-1]
        affinity_mat = getCosAffinityMatrix(pre_embs)
        cmat = affinity_mat[:, ndx][ndx, :]
        # Check the dimension of the selected affinity values
        assert cmat.shape[0] == cmat.shape[1] == torch.sum(pre_clus_labels == target_speaker_index).item()
        index_2d, rest_inds = get_closest_embeddings(cmat, ndx, merge_quantity)
        # Check the most closest affinity value
        assert torch.max(cmat.sum(0)) == cmat.sum(0)[index_2d[0]]
        spk_cluster_labels, emb_ndx = pre_clus_labels[ndx], pre_embs[ndx]
        merged_embs, merged_clus_labels = merge_vectors(index_2d, emb_ndx, spk_cluster_labels)
        # Check the number of merged embeddings and labels
        assert (torch.sum(gt == target_speaker_index).item() - merge_quantity) == merged_clus_labels.shape[0]

    @pytest.mark.unit
    @pytest.mark.parametrize("n_spks", [1, 8])
    @pytest.mark.parametrize("spk_dur", [0.2, 0.25, 0.5, 1, 10])
    def test_cosine_affinity_calculation(self, n_spks, spk_dur):
        em, ts, mc, mw, spk_ts, gt = generate_toy_data(n_spks=n_spks, spk_dur=spk_dur)
        em_s, ts_s = split_input_data(em, ts, mc)
        affinity_mat = getCosAffinityMatrix(em_s[-1])
        # affinity_mat should not contain any nan element
        assert torch.any(torch.isnan(affinity_mat)) == False

    @pytest.mark.unit
    @pytest.mark.parametrize("n_spks", [1, 8])
    @pytest.mark.parametrize("spk_dur", [0.2, 0.25, 0.5, 1, 10])
    def test_cosine_affinity_calculation_scale_interpol(self, n_spks, spk_dur):
        em, ts, mc, mw, spk_ts, gt = generate_toy_data(n_spks=n_spks, spk_dur=spk_dur)
        em_s, ts_s = split_input_data(em, ts, mc)
        embs, _ = get_scale_interpolated_embs(mw, em_s, ts_s)
        affinity_mat = getCosAffinityMatrix(embs)
        # affinity_mat should not contain any nan element
        assert torch.any(torch.isnan(affinity_mat)) == False

    @pytest.mark.unit
    @pytest.mark.parametrize("n_spks", [4, 5, 6])
    @pytest.mark.parametrize("target_speaker_index", [0, 1, 2])
    @pytest.mark.parametrize("merge_quantity", [2, 3])
    def test_embedding_reducer(self, n_spks, target_speaker_index, merge_quantity):
        em, ts, mc, mw, spk_ts, gt = generate_toy_data(n_spks=n_spks, spk_dur=10)
        em_s, ts_s = split_input_data(em, ts, mc)
        merged_embs, merged_clus_labels, _ = run_reducer(
            pre_embs=em_s[-1], target_spk_idx=target_speaker_index, merge_quantity=merge_quantity, pre_clus_labels=gt,
        )
        assert (torch.sum(gt == target_speaker_index).item() - merge_quantity) == merged_clus_labels.shape[0]

    @pytest.mark.unit
    @pytest.mark.parametrize("ntbr", [3])
    @pytest.mark.parametrize("pcl", [torch.tensor([0] * 70 + [1] * 32)])
    @pytest.mark.parametrize("mspb", [25])
    def test_merge_scheduler_2clus(self, ntbr, pcl, mspb):
        class_target_vol = get_merge_quantity(num_to_be_removed=ntbr, pre_clus_labels=pcl, min_count_per_cluster=mspb,)
        assert all(class_target_vol == torch.tensor([3, 0]))

    @pytest.mark.unit
    @pytest.mark.parametrize("ntbr", [3])
    @pytest.mark.parametrize("pcl", [torch.tensor([0] * 80 + [1] * 35 + [2] * 32)])
    @pytest.mark.parametrize("mspb", [0, 25])
    def test_merge_scheduler_3clus(self, ntbr, pcl, mspb):
        class_target_vol = get_merge_quantity(num_to_be_removed=ntbr, pre_clus_labels=pcl, min_count_per_cluster=mspb,)
        assert all(class_target_vol == torch.tensor([3, 0, 0]))

    @pytest.mark.unit
    @pytest.mark.parametrize("ntbr", [132 - 45])
    @pytest.mark.parametrize("pcl", [torch.tensor([2] * 70 + [0] * 32 + [1] * 27 + [3] * 3)])
    @pytest.mark.parametrize("mspb", [3, 10])
    def test_merge_scheduler_4clus_shuff(self, ntbr, pcl, mspb):
        class_target_vol = get_merge_quantity(num_to_be_removed=ntbr, pre_clus_labels=pcl, min_count_per_cluster=mspb,)
        assert all(class_target_vol == torch.tensor([18, 13, 56, 0]))

    @pytest.mark.unit
    @pytest.mark.parametrize("ntbr", [3])
    @pytest.mark.parametrize("pcl", [torch.tensor([0] * 5 + [1] * 4 + [2] * 3)])
    @pytest.mark.parametrize("mspb", [0, 2])
    def test_merge_scheduler_3clus(self, ntbr, pcl, mspb):
        class_target_vol = get_merge_quantity(num_to_be_removed=ntbr, pre_clus_labels=pcl, min_count_per_cluster=mspb,)
        assert all(class_target_vol == torch.tensor([2, 1, 0]))

    @pytest.mark.unit
    @pytest.mark.parametrize("ntbr", [2])
    @pytest.mark.parametrize("pcl", [torch.tensor([0] * 7 + [1] * 5 + [2] * 3 + [3] * 5)])
    @pytest.mark.parametrize("mspb", [2])
    def test_merge_scheduler_3clus_repeat(self, ntbr, pcl, mspb):
        class_target_vol = get_merge_quantity(num_to_be_removed=ntbr, pre_clus_labels=pcl, min_count_per_cluster=mspb,)
        assert all(class_target_vol == torch.tensor([2, 0, 0, 0]))


class TestSpeakerClustering:
    """
    Test speaker clustering module
    """

    @pytest.mark.run_only_on('GPU')
    @pytest.mark.unit
    @pytest.mark.parametrize("n_spks", [1, 2])
    def test_clus_script_export(self, n_spks, total_dur_sec=30):
        exported_filename = 'speaker_clustering_script.pt'
        speaker_clustering_python = SpeakerClustering(maj_vote_spk_count=False, cuda=True)
        speaker_clustering_scripted_source = torch.jit.script(speaker_clustering_python)
        torch.jit.save(speaker_clustering_scripted_source, exported_filename)
        speaker_clustering_scripted = torch.jit.load(exported_filename)
        assert os.path.exists(exported_filename)
        os.remove(exported_filename)
        assert not os.path.exists(exported_filename)

        each_spk_dur = float(total_dur_sec / n_spks)
        em, ts, mc, mw, _, _ = generate_toy_data(n_spks=n_spks, spk_dur=each_spk_dur)
        num_speakers = -1
        max_num_speakers = 8
        enhanced_count_thres = 80
        sparse_search_volume = 10
        max_rp_threshold = 0.15
        fixed_thres = -1.0

        # Function call for NeMo python pipeline (unexported) in python
        Y_py = speaker_clustering_python.forward_infer(
            embeddings_in_scales=em,
            timestamps_in_scales=ts,
            multiscale_segment_counts=mc,
            multiscale_weights=mw,
            oracle_num_speakers=num_speakers,
            max_num_speakers=max_num_speakers,
            enhanced_count_thres=enhanced_count_thres,
            sparse_search_volume=sparse_search_volume,
            max_rp_threshold=max_rp_threshold,
            fixed_thres=fixed_thres,
        )

        # Function call for exported module but in python
        Y_tjs = speaker_clustering_scripted.forward_infer(
            embeddings_in_scales=em,
            timestamps_in_scales=ts,
            multiscale_segment_counts=mc,
            multiscale_weights=mw,
            oracle_num_speakers=num_speakers,
            max_num_speakers=max_num_speakers,
            enhanced_count_thres=enhanced_count_thres,
            sparse_search_volume=sparse_search_volume,
            max_rp_threshold=max_rp_threshold,
            fixed_thres=fixed_thres,
        )

        clustering_param_dict = {
            'embeddings': em,
            'timestamps': ts,
            'multiscale_segment_counts': mc,
            'multiscale_weights': mw,
            'oracle_num_speakers': torch.Tensor([num_speakers]),
            'max_num_speakers': torch.Tensor([max_num_speakers]),
            'enhanced_count_thres': torch.Tensor([enhanced_count_thres]),
            'sparse_search_volume': torch.Tensor([sparse_search_volume]),
            'max_rp_threshold': torch.tensor([max_rp_threshold]),
            'fixed_thres': torch.tensor([fixed_thres]),
        }

        # Function call for an exported module in Triton server environment
        Y_prd = speaker_clustering_scripted.forward(clustering_param_dict)

        # All three types of function call should generate exactly the same output.
        assert len(set(Y_tjs.tolist())) == len(set(Y_py.tolist())) == len(set(Y_prd.tolist())) == n_spks
        assert (
            all(Y_tjs == Y_py) == all(Y_py == Y_prd) == True
        ), f"Script module and python module are showing different clustering results"

    @pytest.mark.run_only_on('CPU')
    @pytest.mark.unit
    @pytest.mark.parametrize("n_spks", [1, 2])
    @pytest.mark.parametrize("spk_dur", [20])
    @pytest.mark.parametrize("SSV", [10])
    @pytest.mark.parametrize("perturb_sigma", [0.1])
    def test_offline_speaker_clustering_cpu(self, n_spks, spk_dur, SSV, perturb_sigma):
        em, ts, mc, mw, spk_ts, gt = generate_toy_data(n_spks=n_spks, spk_dur=spk_dur, perturb_sigma=perturb_sigma)
        offline_speaker_clustering = SpeakerClustering(maj_vote_spk_count=False, cuda=False)
        assert isinstance(offline_speaker_clustering, SpeakerClustering)

        Y_out = offline_speaker_clustering.forward_infer(
            embeddings_in_scales=em,
            timestamps_in_scales=ts,
            multiscale_segment_counts=mc,
            multiscale_weights=mw,
            oracle_num_speakers=-1,
            max_num_speakers=8,
            enhanced_count_thres=40,
            sparse_search_volume=SSV,
            max_rp_threshold=0.15,
            fixed_thres=-1.0,
        )
        permuted_Y = stitch_cluster_labels(Y_old=gt, Y_new=Y_out)

        # mc[-1] is the number of base scale segments
        assert len(set(permuted_Y.tolist())) == n_spks
        assert Y_out.shape[0] == mc[-1]
        assert all(permuted_Y == gt)

    @pytest.mark.run_only_on('GPU')
    @pytest.mark.unit
    @pytest.mark.parametrize("n_spks", [1, 2, 3, 4, 5, 6, 7])
    @pytest.mark.parametrize("total_sec", [30])
    @pytest.mark.parametrize("SSV", [10])
    @pytest.mark.parametrize("perturb_sigma", [0.1])
    @pytest.mark.parametrize("seed", np.arange(MAX_SEED_COUNT).tolist())
    def test_offline_speaker_clustering_gpu(self, n_spks, total_sec, SSV, perturb_sigma, seed):
        spk_dur = total_sec / n_spks
        em, ts, mc, mw, spk_ts, gt = generate_toy_data(
            n_spks=n_spks, spk_dur=spk_dur, perturb_sigma=perturb_sigma, torch_seed=seed
        )
        offline_speaker_clustering = SpeakerClustering(maj_vote_spk_count=False, cuda=True)
        assert isinstance(offline_speaker_clustering, SpeakerClustering)

        Y_out = offline_speaker_clustering.forward_infer(
            embeddings_in_scales=em,
            timestamps_in_scales=ts,
            multiscale_segment_counts=mc,
            multiscale_weights=mw,
            oracle_num_speakers=-1,
            max_num_speakers=8,
            enhanced_count_thres=40,
            sparse_search_volume=SSV,
            max_rp_threshold=0.15,
            fixed_thres=-1.0,
        )
        permuted_Y = stitch_cluster_labels(Y_old=gt, Y_new=Y_out)

        # mc[-1] is the number of base scale segments
        assert len(set(permuted_Y.tolist())) == n_spks
        assert Y_out.shape[0] == mc[-1]
        assert all(permuted_Y == gt)

    @pytest.mark.run_only_on('CPU')
    @pytest.mark.unit
    @pytest.mark.parametrize("n_spks", [1])
    @pytest.mark.parametrize("spk_dur", [0.25, 0.5, 0.75, 1, 1.5, 2])
    @pytest.mark.parametrize("SSV", [5])
    @pytest.mark.parametrize("enhanced_count_thres", [40])
    @pytest.mark.parametrize("min_samples_for_nmesc", [6])
    @pytest.mark.parametrize("seed", np.arange(MAX_SEED_COUNT).tolist())
    def test_offline_speaker_clustering_very_short_cpu(
        self, n_spks, spk_dur, SSV, enhanced_count_thres, min_samples_for_nmesc, seed,
    ):
        em, ts, mc, mw, spk_ts, gt = generate_toy_data(
            n_spks=n_spks, spk_dur=spk_dur, perturb_sigma=0.1, torch_seed=seed
        )
        offline_speaker_clustering = SpeakerClustering(maj_vote_spk_count=False, min_samples_for_nmesc=0, cuda=False)
        assert isinstance(offline_speaker_clustering, SpeakerClustering)
        Y_out = offline_speaker_clustering.forward_infer(
            embeddings_in_scales=em,
            timestamps_in_scales=ts,
            multiscale_segment_counts=mc,
            multiscale_weights=mw,
            oracle_num_speakers=-1,
            max_num_speakers=8,
            enhanced_count_thres=enhanced_count_thres,
            sparse_search_volume=SSV,
            max_rp_threshold=0.15,
            fixed_thres=-1.0,
        )
        permuted_Y = stitch_cluster_labels(Y_old=gt, Y_new=Y_out)

        # mc[-1] is the number of base scale segments
        assert len(set(permuted_Y.tolist())) == n_spks
        assert Y_out.shape[0] == mc[-1]
        assert all(permuted_Y == gt)

    @pytest.mark.run_only_on('GPU')
    @pytest.mark.unit
    @pytest.mark.parametrize("n_spks", [1])
    @pytest.mark.parametrize("spk_dur", [0.25, 0.5, 0.75, 1, 2, 4])
    @pytest.mark.parametrize("SSV", [5])
    @pytest.mark.parametrize("enhanced_count_thres", [40])
    @pytest.mark.parametrize("min_samples_for_nmesc", [6])
    @pytest.mark.parametrize("seed", np.arange(MAX_SEED_COUNT).tolist())
    def test_offline_speaker_clustering_very_short_gpu(
        self, n_spks, spk_dur, SSV, enhanced_count_thres, min_samples_for_nmesc, seed
    ):
        em, ts, mc, mw, spk_ts, gt = generate_toy_data(
            n_spks=n_spks, spk_dur=spk_dur, perturb_sigma=0.1, torch_seed=seed
        )
        offline_speaker_clustering = SpeakerClustering(maj_vote_spk_count=False, min_samples_for_nmesc=0, cuda=True)
        assert isinstance(offline_speaker_clustering, SpeakerClustering)
        Y_out = offline_speaker_clustering.forward_infer(
            embeddings_in_scales=em,
            timestamps_in_scales=ts,
            multiscale_segment_counts=mc,
            multiscale_weights=mw,
            oracle_num_speakers=-1,
            max_num_speakers=8,
            enhanced_count_thres=enhanced_count_thres,
            sparse_search_volume=SSV,
            max_rp_threshold=0.15,
            fixed_thres=-1.0,
        )
        permuted_Y = stitch_cluster_labels(Y_old=gt, Y_new=Y_out)

        # mc[-1] is the number of base scale segments
        assert Y_out.shape[0] == mc[-1]
        assert all(permuted_Y == gt)

    @pytest.mark.run_only_on('GPU')
    @pytest.mark.unit
    @pytest.mark.parametrize("n_spks", [1, 2, 3, 4])
    @pytest.mark.parametrize("total_sec", [30])
    @pytest.mark.parametrize("buffer_size", [30])
    @pytest.mark.parametrize("sigma", [0.1])
    @pytest.mark.parametrize("seed", np.arange(MAX_SEED_COUNT).tolist())
    def test_online_speaker_clustering(self, n_spks, total_sec, buffer_size, sigma, seed):
        step_per_frame = 2
        spk_dur = total_sec / n_spks
        # spk_dur = 2*spk_dur if n_spks == 1 else spk_dur
        em, ts, mc, _, _, gt = generate_toy_data(n_spks, spk_dur=spk_dur, perturb_sigma=sigma, torch_seed=seed)
        em_s, ts_s = split_input_data(em, ts, mc)

        emb_gen = em_s[-1]
        segment_indexes = ts_s[-1]
        if torch.cuda.is_available():
            emb_gen, segment_indexes = emb_gen.to("cuda"), segment_indexes.to("cuda")
            cuda = True
        else:
            cuda = False

        device = emb_gen.device
        history_buffer_size = buffer_size
        current_buffer_size = buffer_size

        online_clus = OnlineSpeakerClustering(
            max_num_speakers=8,
            max_rp_threshold=0.15,
            sparse_search_volume=30,
            history_buffer_size=history_buffer_size,
            current_buffer_size=current_buffer_size,
            cuda=cuda,
            device=device,
        )

        n_frames = int(emb_gen.shape[0] / step_per_frame)
        evaluation_list = []

        # Simulate online speaker clustering
        for frame_index in range(n_frames):
            curr_emb = emb_gen[0 : (frame_index + 1) * step_per_frame]
            base_segment_indexes = np.arange(curr_emb.shape[0])

            # Save history embeddings
            concat_emb, add_new = online_clus.get_reduced_mat(
                emb_in=curr_emb, base_segment_indexes=base_segment_indexes
            )

            # Check history_buffer_size and history labels
            assert (
                online_clus.history_embedding_buffer_emb.shape[0] <= history_buffer_size
            ), "History buffer size error"
            assert (
                online_clus.history_embedding_buffer_emb.shape[0]
                == online_clus.history_embedding_buffer_label.shape[0]
            )

            # Call clustering function
            Y_concat = online_clus.forward_infer(emb=concat_emb, frame_index=frame_index, cuda=cuda, device=device)

            # Resolve permutations
            merged_clus_labels = online_clus.match_labels(Y_concat, add_new=add_new)
            assert len(merged_clus_labels) == (frame_index + 1) * step_per_frame
            print(merged_clus_labels)
            # Resolve permutation issue by using stitch_cluster_labels function
            merged_clus_labels = stitch_cluster_labels(Y_old=gt[: len(merged_clus_labels)], Y_new=merged_clus_labels)
            evaluation_list.extend(list(merged_clus_labels == gt[: len(merged_clus_labels)]))

        assert online_clus.isOnline
        assert add_new
        cumul_label_acc = sum(evaluation_list) / len(evaluation_list)
        assert cumul_label_acc > 0.9<|MERGE_RESOLUTION|>--- conflicted
+++ resolved
@@ -107,108 +107,6 @@
     ground_truth = torch.tensor(ground_truth)
     return emb_tensor, segm_tensor, multiscale_segment_counts, multiscale_weights, spk_timestamps, ground_truth
 
-<<<<<<< HEAD
-=======
-
-# class TestSegmentationUtilFunctions:
-# """Tests diarization and speaker-task related utils.
-# """
-# @pytest.mark.unit
-# def test_merge_int_intervals_ex1(self):
-# intervals = [[1, 3], [2, 6], [8, 10], [15, 18]]
-# target = [[1, 6], [8, 10], [15, 18]]
-# merged = merge_int_intervals(intervals)
-# assert check_range_values(target, merged)
-
-# @pytest.mark.unit
-# def test_merge_int_intervals_ex2(self):
-# intervals = [[6, 8], [1, 9], [2, 4], [4, 7]]
-# target = [[1, 9]]
-# merged = merge_int_intervals(intervals)
-# assert check_range_values(target, merged)
-
-# @pytest.mark.unit
-# def test_merge_float_overlaps(self):
-# intervals = [[0.25, 1.7], [1.5, 3.0], [2.8, 5.0], [5.5, 10.0]]
-# target = [[0.25, 5.0], [5.5, 10.0]]
-# merged = merge_float_intervals(intervals)
-# assert check_range_values(target, merged)
-
-# @pytest.mark.unit
-# def test_merge_int_intervals_edge_test(self):
-# intervals = [[1, 4], [4, 5]]
-# target = [[1, 5]]
-# merged = merge_int_intervals(intervals)
-# assert check_range_values(target, merged)
-
-# @pytest.mark.unit
-# def test_get_speech_labels_for_update(self):
-# frame_start = 3.0
-# buffer_end = 6.0
-# cumulative_speech_labels = torch.tensor([[0.0000, 3.7600]])
-# vad_timestamps = torch.tensor([[0.9600, 4.8400]])
-# cursor_for_old_segments = 1.0
-# speech_labels_for_update, cumulative_speech_labels = get_speech_labels_for_update(
-# frame_start, buffer_end, cumulative_speech_labels, vad_timestamps, cursor_for_old_segments,
-# )
-# assert (speech_labels_for_update - torch.tensor([[1.0000, 3.7600]])).sum() < 1e-8
-# assert (cumulative_speech_labels - torch.tensor([[0.9600, 4.8400]])).sum() < 1e-8
-
-# @pytest.mark.unit
-# def test_get_online_subsegments_from_buffer(self):
-# torch.manual_seed(0)
-# sample_rate = 16000
-# speech_labels_for_update = torch.Tensor([[0.0000, 3.7600]])
-# audio_buffer = torch.randn(5 * sample_rate)
-# segment_indexes = []
-# window = 2.0
-# shift = 1.0
-# slice_length = int(window * sample_rate)
-# range_target = [[0.0, 2.0], [1.0, 3.0], [2.0, 3.76]]
-# sigs_list, sig_rangel_list, sig_indexes = get_online_subsegments_from_buffer(
-# buffer_start=0.0,
-# buffer_end=5.0,
-# sample_rate=sample_rate,
-# speech_labels_for_update=speech_labels_for_update,
-# audio_buffer=audio_buffer,
-# segment_indexes=segment_indexes,
-# window=window,
-# shift=shift,
-# )
-# assert check_range_values(target=range_target, source=sig_rangel_list)
-# for k, rg in enumerate(sig_rangel_list):
-# signal = get_target_sig(audio_buffer, rg[0], rg[1], slice_length, sample_rate)
-# if len(signal) < int(window * sample_rate):
-# signal = repeat_signal(signal, len(signal), slice_length)
-# assert len(signal) == int(slice_length), "Length mismatch"
-# assert (np.abs(signal - sigs_list[k])).sum() < 1e-8, "Audio stream mismatch"
-# assert (torch.tensor(sig_indexes) - torch.arange(len(range_target))).sum() < 1e-8, "Segment index mismatch"
-
-# @pytest.mark.unit
-# @pytest.mark.parametrize("frame_start", [3.0])
-# @pytest.mark.parametrize("segment_range_ts", [[[0.0, 2.0]]])
-# @pytest.mark.parametrize("gt_cursor_for_old_segments", [1.0])
-# @pytest.mark.parametrize("gt_cursor_index", [1])
-# def test_get_new_cursor_for_update_mulsegs(
-# self, frame_start, segment_range_ts, gt_cursor_for_old_segments, gt_cursor_index
-# ):
-# cursor_for_old_segments, cursor_index = get_new_cursor_for_update(frame_start, segment_range_ts)
-# assert cursor_for_old_segments == gt_cursor_for_old_segments
-# assert cursor_index == gt_cursor_index
-
-# @pytest.mark.unit
-# @pytest.mark.parametrize("frame_start", [4.0])
-# @pytest.mark.parametrize("segment_range_ts", [[[0.0, 2.0], [1.0, 3.0], [2.0, 3.76]]])
-# @pytest.mark.parametrize("gt_cursor_for_old_segments", [4.0])
-# @pytest.mark.parametrize("gt_cursor_index", [3])
-# def test_get_new_cursor_for_update_mulsegs(
-# self, frame_start, segment_range_ts, gt_cursor_for_old_segments, gt_cursor_index
-# ):
-# cursor_for_old_segments, cursor_index = get_new_cursor_for_update(frame_start, segment_range_ts)
-# assert cursor_for_old_segments == gt_cursor_for_old_segments
-# assert cursor_index == gt_cursor_index
-
->>>>>>> 6534675d
 
 class TestDiarizationUtilFunctions:
     """Tests diarization and speaker-task related utils.
