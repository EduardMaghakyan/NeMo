# Copyright (c) 2020, NVIDIA CORPORATION.  All rights reserved.
#
# Licensed under the Apache License, Version 2.0 (the "License");
# you may not use this file except in compliance with the License.
# You may obtain a copy of the License at
#
#     http://www.apache.org/licenses/LICENSE-2.0
#
# Unless required by applicable law or agreed to in writing, software
# distributed under the License is distributed on an "AS IS" BASIS,
# WITHOUT WARRANTIES OR CONDITIONS OF ANY KIND, either express or implied.
# See the License for the specific language governing permissions and
# limitations under the License.
import io
import math
import os
from pathlib import Path
from typing import Callable, Dict, Iterable, List, Optional, Union

import braceexpand
import librosa
import numpy as np
import torch
import webdataset as wd
from scipy.stats import betabinom
from torch.nn import functional as F
from torch.utils.data import ChainDataset

from nemo.collections.asr.parts.preprocessing.features import WaveformFeaturizer
from nemo.collections.common.parts.preprocessing import collections, parsers
from nemo.core.classes import Dataset, IterableDataset
from nemo.core.neural_types import *
from nemo.core.neural_types.elements import ProbsType
from nemo.utils import logging
from nemo.utils.decorators import deprecated

__all__ = [
    'AudioToCharDataset',
    'AudioToCharWithDursF0Dataset',
    'AudioToCharWithPriorDataset',
    'AudioToBPEDataset',
    'TarredAudioToCharDataset',
    'TarredAudioToBPEDataset',
]


def _speech_collate_fn(batch, pad_id):
    """collate batch of audio sig, audio len, tokens, tokens len
    Args:
        batch (Optional[FloatTensor], Optional[LongTensor], LongTensor,
               LongTensor):  A tuple of tuples of signal, signal lengths,
               encoded tokens, and encoded tokens length.  This collate func
               assumes the signals are 1d torch tensors (i.e. mono audio).
    """
    packed_batch = list(zip(*batch))
    if len(packed_batch) == 5:
        _, audio_lengths, _, tokens_lengths, sample_ids = packed_batch
    elif len(packed_batch) == 4:
        sample_ids = None
        _, audio_lengths, _, tokens_lengths = packed_batch
    else:
        raise ValueError("Expects 4 or 5 tensors in the batch!")
    max_audio_len = 0
    has_audio = audio_lengths[0] is not None
    if has_audio:
        max_audio_len = max(audio_lengths).item()
    max_tokens_len = max(tokens_lengths).item()

    audio_signal, tokens = [], []
    for b in batch:
        if len(b) == 5:
            sig, sig_len, tokens_i, tokens_i_len, _ = b
        else:
            sig, sig_len, tokens_i, tokens_i_len = b
        if has_audio:
            sig_len = sig_len.item()
            if sig_len < max_audio_len:
                pad = (0, max_audio_len - sig_len)
                sig = torch.nn.functional.pad(sig, pad)
            audio_signal.append(sig)
        tokens_i_len = tokens_i_len.item()
        if tokens_i_len < max_tokens_len:
            pad = (0, max_tokens_len - tokens_i_len)
            tokens_i = torch.nn.functional.pad(tokens_i, pad, value=pad_id)
        tokens.append(tokens_i)

    if has_audio:
        audio_signal = torch.stack(audio_signal)
        audio_lengths = torch.stack(audio_lengths)
    else:
        audio_signal, audio_lengths = None, None
    tokens = torch.stack(tokens)
    tokens_lengths = torch.stack(tokens_lengths)
    if sample_ids is None:
        return audio_signal, audio_lengths, tokens, tokens_lengths
    else:
        sample_ids = torch.tensor(sample_ids, dtype=torch.int32)
        return audio_signal, audio_lengths, tokens, tokens_lengths, sample_ids


class ASRManifestProcessor:
    """
    Class that processes a manifest json file containing paths to audio files, transcripts, and durations (in seconds).
    Each new line is a different sample. Example below:
    {"audio_filepath": "/path/to/audio.wav", "text_filepath": "/path/to/audio.txt", "duration": 23.147}
    ...
    {"audio_filepath": "/path/to/audio.wav", "text": "the transcription", "offset": 301.75, "duration": 0.82, "utt":
    "utterance_id", "ctm_utt": "en_4156", "side": "A"}
    Args:
        manifest_filepath: Path to manifest json as described above. Can be comma-separated paths.
        parser: Str for a language specific preprocessor or a callable.
        max_duration: If audio exceeds this length, do not include in dataset.
        min_duration: If audio is less than this length, do not include in dataset.
        max_utts: Limit number of utterances.
        bos_id: Id of beginning of sequence symbol to append if not None.
        eos_id: Id of end of sequence symbol to append if not None.
        pad_id: Id of pad symbol. Defaults to 0.
    """

    def __init__(
        self,
        manifest_filepath: str,
        parser: Union[str, Callable],
        max_duration: Optional[float] = None,
        min_duration: Optional[float] = None,
        max_utts: int = 0,
        bos_id: Optional[int] = None,
        eos_id: Optional[int] = None,
        pad_id: int = 0,
        index_by_file_id: bool = False,
    ):
        self.parser = parser

        self.collection = collections.ASRAudioText(
            manifests_files=manifest_filepath,
            parser=parser,
            min_duration=min_duration,
            max_duration=max_duration,
            max_number=max_utts,
            index_by_file_id=index_by_file_id,
        )

        self.eos_id = eos_id
        self.bos_id = bos_id
        self.pad_id = pad_id

    def process_text_by_id(self, index: int) -> (List[int], int):
        sample = self.collection[index]
        return self.process_text_by_sample(sample)

    def process_text_by_file_id(self, file_id: str) -> (List[int], int):
        manifest_idx = self.collection.mapping[file_id]
        sample = self.collection[manifest_idx]
        return self.process_text_by_sample(sample)

    def process_text_by_sample(self, sample: collections.ASRAudioText.OUTPUT_TYPE) -> (List[int], int):
        t, tl = sample.text_tokens, len(sample.text_tokens)

        if self.bos_id is not None:
            t = [self.bos_id] + t
            tl += 1
        if self.eos_id is not None:
            t = t + [self.eos_id]
            tl += 1

        return t, tl


def expand_audio_filepaths(audio_tar_filepaths, shard_strategy: str, world_size: int, global_rank: int):
    valid_shard_strategies = ['scatter', 'replicate']
    if shard_strategy not in valid_shard_strategies:
        raise ValueError(f"`shard_strategy` must be one of {valid_shard_strategies}")

    if isinstance(audio_tar_filepaths, str):
        # Replace '(' and '[' with '{'
        brace_keys_open = ['(', '[', '<', '_OP_']
        for bkey in brace_keys_open:
            if bkey in audio_tar_filepaths:
                audio_tar_filepaths = audio_tar_filepaths.replace(bkey, "{")

        # Replace ')' and ']' with '}'
        brace_keys_close = [')', ']', '>', '_CL_']
        for bkey in brace_keys_close:
            if bkey in audio_tar_filepaths:
                audio_tar_filepaths = audio_tar_filepaths.replace(bkey, "}")

    if isinstance(audio_tar_filepaths, str):
        # Brace expand
        audio_tar_filepaths = list(braceexpand.braceexpand(audio_tar_filepaths))

    # Check for distributed and partition shards accordingly
    if world_size > 1:
        if shard_strategy == 'scatter':
            logging.info("All tarred dataset shards will be scattered evenly across all nodes.")

            if len(audio_tar_filepaths) % world_size != 0:
                logging.warning(
                    f"Number of shards in tarred dataset ({len(audio_tar_filepaths)}) is not divisible "
                    f"by number of distributed workers ({world_size})."
                )

            begin_idx = (len(audio_tar_filepaths) // world_size) * global_rank
            end_idx = begin_idx + len(audio_tar_filepaths) // world_size
            audio_tar_filepaths = audio_tar_filepaths[begin_idx:end_idx]
            logging.info(
                "Partitioning tarred dataset: process (%d) taking shards [%d, %d)", global_rank, begin_idx, end_idx
            )

        elif shard_strategy == 'replicate':
            logging.info("All tarred dataset shards will be replicated across all nodes.")
        else:
            raise ValueError(f"Invalid shard strategy ! Allowed values are : {valid_shard_strategies}")

    return audio_tar_filepaths


class _AudioTextDataset(Dataset):
    """
    Dataset that loads tensors via a json file containing paths to audio files, transcripts, and durations (in seconds).
    Each new line is a different sample. Example below:
    {"audio_filepath": "/path/to/audio.wav", "text_filepath": "/path/to/audio.txt", "duration": 23.147}
    ...
    {"audio_filepath": "/path/to/audio.wav", "text": "the transcription", "offset": 301.75, "duration": 0.82, "utt":
    "utterance_id", "ctm_utt": "en_4156", "side": "A"}
    Args:
        manifest_filepath: Path to manifest json as described above. Can be comma-separated paths.
        parser: Str for a language specific preprocessor or a callable.
        sample_rate (int): Sample rate to resample loaded audio to
        int_values (bool): If true, load samples as 32-bit integers. Defauts to False.
        augmentor (nemo.collections.asr.parts.perturb.AudioAugmentor): An AudioAugmentor object used to augment loaded
            audio
        max_duration: If audio exceeds this length, do not include in dataset
        min_duration: If audio is less than this length, do not include in dataset
        max_utts: Limit number of utterances
        trim: whether or not to trim silence. Defaults to False
        bos_id: Id of beginning of sequence symbol to append if not None
        eos_id: Id of end of sequence symbol to append if not None
        pad_id: Id of pad symbol. Defaults to 0
        return_sample_id (bool): whether to return the sample_id as a part of each sample
    """

    @property
    def output_types(self) -> Optional[Dict[str, NeuralType]]:
        """Returns definitions of module output ports.
               """
        return {
            'audio_signal': NeuralType(('B', 'T'), AudioSignal()),
            'a_sig_length': NeuralType(tuple('B'), LengthsType()),
            'transcripts': NeuralType(('B', 'T'), LabelsType()),
            'transcript_length': NeuralType(tuple('B'), LengthsType()),
            'sample_id': NeuralType(tuple('B'), LengthsType(), optional=True),
        }

    def __init__(
        self,
        manifest_filepath: str,
        parser: Union[str, Callable],
        sample_rate: int,
        int_values: bool = False,
        augmentor: 'nemo.collections.asr.parts.perturb.AudioAugmentor' = None,
        max_duration: Optional[int] = None,
        min_duration: Optional[int] = None,
        max_utts: int = 0,
        trim: bool = False,
        bos_id: Optional[int] = None,
        eos_id: Optional[int] = None,
        pad_id: int = 0,
<<<<<<< HEAD
        n_channels: Optional[int] = None,
=======
        return_sample_id: bool = False,
>>>>>>> b770761f
    ):
        if type(manifest_filepath) == str:
            manifest_filepath = manifest_filepath.split(",")

        self.manifest_processor = ASRManifestProcessor(
            manifest_filepath=manifest_filepath,
            parser=parser,
            max_duration=max_duration,
            min_duration=min_duration,
            max_utts=max_utts,
            bos_id=bos_id,
            eos_id=eos_id,
            pad_id=pad_id,
        )
        self.featurizer = WaveformFeaturizer(sample_rate=sample_rate, int_values=int_values, augmentor=augmentor)
        self.trim = trim
<<<<<<< HEAD
        self.eos_id = eos_id
        self.bos_id = bos_id
        self.pad_id = pad_id
        self.n_channels = n_channels
=======
        self.return_sample_id = return_sample_id

    def get_manifest_sample(self, sample_id):
        return self.manifest_processor.collection[sample_id]
>>>>>>> b770761f

    def __getitem__(self, index):
        sample = self.manifest_processor.collection[index]
        offset = sample.offset

        if offset is None:
            offset = 0

        features = self.featurizer.process(
            sample.audio_file, offset=offset, duration=sample.duration, trim=self.trim, orig_sr=sample.orig_sr, n_channels=self.n_channels,
        )
        f, fl = features, torch.tensor(features.shape[-1]).long()

        t, tl = self.manifest_processor.process_text_by_sample(sample=sample)

        if self.return_sample_id:
            output = f, fl, torch.tensor(t).long(), torch.tensor(tl).long(), index
        else:
            output = f, fl, torch.tensor(t).long(), torch.tensor(tl).long()

        return output

    def __len__(self):
        return len(self.manifest_processor.collection)

    def _collate_fn(self, batch):
        return _speech_collate_fn(batch, pad_id=self.manifest_processor.pad_id)


class AudioToCharDataset(_AudioTextDataset):
    """
    Dataset that loads tensors via a json file containing paths to audio
    files, transcripts, and durations (in seconds). Each new line is a
    different sample. Example below:
    {"audio_filepath": "/path/to/audio.wav", "text_filepath":
    "/path/to/audio.txt", "duration": 23.147}
    ...
    {"audio_filepath": "/path/to/audio.wav", "text": "the
    transcription", "offset": 301.75, "duration": 0.82, "utt":
    "utterance_id", "ctm_utt": "en_4156", "side": "A"}
    Args:
        manifest_filepath: Path to manifest json as described above. Can
            be comma-separated paths.
        labels: String containing all the possible characters to map to
        sample_rate (int): Sample rate to resample loaded audio to
        int_values (bool): If true, load samples as 32-bit integers. Defauts to False.
        augmentor (nemo.collections.asr.parts.perturb.AudioAugmentor): An AudioAugmentor
            object used to augment loaded audio
        max_duration: If audio exceeds this length, do not include in dataset
        min_duration: If audio is less than this length, do not include
            in dataset
        max_utts: Limit number of utterances
        blank_index: blank character index, default = -1
        unk_index: unk_character index, default = -1
        normalize: whether to normalize transcript text (default): True
        bos_id: Id of beginning of sequence symbol to append if not None
        eos_id: Id of end of sequence symbol to append if not None
        return_sample_id (bool): whether to return the sample_id as a part of each sample
    """

    @property
    def output_types(self) -> Optional[Dict[str, NeuralType]]:
        """Returns definitions of module output ports.
               """
        return {
            'audio_signal': NeuralType(('B', 'T'), AudioSignal()),
            'a_sig_length': NeuralType(tuple('B'), LengthsType()),
            'transcripts': NeuralType(('B', 'T'), LabelsType()),
            'transcript_length': NeuralType(tuple('B'), LengthsType()),
            'sample_id': NeuralType(tuple('B'), LengthsType(), optional=True),
        }

    def __init__(
        self,
        manifest_filepath: str,
        labels: Union[str, List[str]],
        sample_rate: int,
        int_values: bool = False,
        augmentor: 'nemo.collections.asr.parts.perturb.AudioAugmentor' = None,
        max_duration: Optional[float] = None,
        min_duration: Optional[float] = None,
        max_utts: int = 0,
        blank_index: int = -1,
        unk_index: int = -1,
        normalize: bool = True,
        trim: bool = False,
        bos_id: Optional[int] = None,
        eos_id: Optional[int] = None,
        pad_id: int = 0,
        parser: Union[str, Callable] = 'en',
        return_sample_id: bool = False,
    ):
        self.labels = labels

        parser = parsers.make_parser(
            labels=labels, name=parser, unk_id=unk_index, blank_id=blank_index, do_normalize=normalize
        )

        super().__init__(
            manifest_filepath=manifest_filepath,
            parser=parser,
            sample_rate=sample_rate,
            int_values=int_values,
            augmentor=augmentor,
            max_duration=max_duration,
            min_duration=min_duration,
            max_utts=max_utts,
            trim=trim,
            bos_id=bos_id,
            eos_id=eos_id,
            pad_id=pad_id,
            return_sample_id=return_sample_id,
        )


@deprecated(version="1.8", explanation="Please, use ``nemo.tts.collections.torch.data.TTSDataset`` instead.")
class AudioToCharWithDursF0Dataset(AudioToCharDataset):
    """
    Dataset that loads tensors via a json file containing paths to audio
    files, transcripts, and durations (in seconds).
    Each new line is a different sample. Example below:
    {"audio_filepath": "/path/to/audio_1.wav", "text": "the
    transcription", "offset": 301.75, "duration": 0.82}
    ...
    {"audio_filepath": "/path/to/audio_n.wav", "text": "the
    transcription", "offset": 301.75, "duration": 0.82}

    Additionally, user provides path to precomputed durations via "durs_file" arg, which is a pickled python dict,
    mapping example tag to it's durations tensor, and name of method that was received durations via "durs_type".
    Tag is a unique example identifier, which is a wav filename without suffix. Durations depend on "durs_type".
    If durs_type == "asr_based" then durations are an additional dict of two tensors: graphemes/phonemes durations and blanks durations with
    "blanks" and "tokens" keys respectively.
    Example below:
    {'LJ050-0234': {'blanks': `blanks_durs_tensor`, 'tokens': `tokens_durs_tensor`},
    ...}
    If durs_type == "aligner_based" then durations are just tensor graphemes/phonemes durations.
    Example below:
    {'LJ050-0234': `tokens_durs_tensor`},
    ...}

    Additionally, F0 statistics is passed precomputed along mel length via "f0_file" arg, which is a pickled python
    dict, mapping example tag to it's f0 tensor.
    Example below:
    {'LJ050-0234': `f0_tensor`,
    ...}

    Args:
        **kwargs: Passed to AudioToCharDataset constructor.
        durs_file (str): String path to pickled durations location.
        durs_type (str): Type of durations. Currently supported durations are "asr-based" and "aligned-based".
        f0_file (str): String path to pickled f0 statistics location.
        blanking (bool): Boolean flag indicate whether add or not blanks between text graphemes.
        load_audio(bool): Boolean flag indicate whether do or not load audio.
        vocab: Vocabulary config (parser + set of graphemes to use). Constructor propagates these to
            `self.make_vocab` function call to build a complete vocabulary.
    """

    @property
    def output_types(self) -> Optional[Dict[str, NeuralType]]:
        """Returns definitions of module output ports."""
        return {
            'audio': NeuralType(('B', 'T'), AudioSignal()),
            'audio_len': NeuralType(('B',), LengthsType()),
            'text': NeuralType(('B', 'T'), LabelsType()),
            'text_len': NeuralType(('B',), LengthsType()),
            'durs': NeuralType(('B', 'T'), LengthsType()),
            'f0': NeuralType(('B', 'T'), FloatType()),
            'f0_mask': NeuralType(('B', 'T'), MaskType()),
        }

    @staticmethod
    def make_vocab(
        notation='chars',
        punct=True,
        spaces=False,
        stresses=False,
        chars=False,
        add_blank_at="last_but_one",
        pad_with_space=False,
        improved_version_g2p=False,
        phoneme_dict_path=None,
    ):
        """Constructs vocabulary from given parameters.

        Args:
            notation (str): Either 'chars' or 'phonemes' as general notation.
            punct (bool): True if reserve grapheme for basic punctuation.
            spaces (bool): True if prepend spaces to every punctuation symbol.
            stresses (bool): True if use phonemes codes with stresses (0-2).
            chars (bool): True if additionally use chars together with phonemes.
            add_blank_at: add blank to labels in the specified order ("last" or "last_but_one"),
             if None then no blank in labels.
            pad_with_space (bool): True if pad text with spaces at the beginning and at the end.
            improved_version_g2p (bool): True if use new version of g2p.
            phoneme_dict_path (str): path to phoneme dict file (like CMU Pronouncing dictionary). If it's None then cmudict.dict() will be used.

        Returns:
            (vocabs.Base) Vocabulary
        """
        from nemo.collections.common.data import vocabs

        if notation == 'chars':
            vocab = vocabs.Chars(punct=punct, spaces=spaces, add_blank_at=add_blank_at)
        elif notation == 'phonemes':
            vocab = vocabs.Phonemes(
                punct=punct,
                stresses=stresses,
                spaces=spaces,
                chars=chars,
                add_blank_at=add_blank_at,
                pad_with_space=pad_with_space,
                improved_version_g2p=improved_version_g2p,
                phoneme_dict_path=phoneme_dict_path,
            )
        else:
            raise ValueError("Unsupported vocab type.")
        return vocab

    def __init__(self, **kwargs):
        durs_file = kwargs.pop('durs_file', None)
        durs_type = kwargs.pop('durs_type', "asr-based")
        f0_file = kwargs.pop('f0_file', None)
        self.blanking = kwargs.pop('blanking', False)
        self.load_audio = kwargs.pop('load_audio', True)
        self.vocab = self.make_vocab(**kwargs.pop('vocab', {}))
        kwargs.setdefault('labels', [])  # For compatibility.
        super().__init__(**kwargs)

        tags = []
        self.id2enc_text = {}
        for i, e in enumerate(self.manifest_processor.collection):
            tag = os.path.splitext(os.path.basename(e.audio_file))[0]
            tags.append(tag)
            # cache vocab encoding
            self.id2enc_text[i] = self.vocab.encode(e.text_raw)

        if durs_file:
            tag2durs = torch.load(durs_file)
            durs = []
            for tag in tags:
                tag_durs = tag2durs[tag]
                if durs_type == "asr-based":
                    durs.append(self.interleave(tag_durs['blanks'], tag_durs['tokens']))
                elif durs_type == "aligner-based":
                    durs.append(tag_durs)
                else:
                    raise NotImplementedError(
                        f"{durs_type} duration type is not supported. Use asr-based or align-based."
                    )
            self.durs = durs
        if f0_file:
            tag2f0 = torch.load(f0_file)
            self.f0 = [tag2f0[tag] for tag in tags]

    def __getitem__(self, item):
        audio, audio_len = None, None
        if self.load_audio:
            audio, audio_len, _, _ = super().__getitem__(item)  # noqa

        text = self.id2enc_text[item]
        text, text_len = torch.tensor(text).long(), torch.tensor(len(text)).long()
        durs, f0 = self.durs[item], self.f0[item]
        return (
            audio,
            audio_len,
            text,
            text_len,
            durs,
            f0,
        )

    @staticmethod
    def merge(tensors, dim=0, value=0, dtype=None):
        """Merges list of tensors into one."""
        tensors = [tensor if isinstance(tensor, torch.Tensor) else torch.tensor(tensor) for tensor in tensors]
        dim = dim if dim != -1 else len(tensors[0].shape) - 1
        dtype = tensors[0].dtype if dtype is None else dtype
        max_len = max(tensor.shape[dim] for tensor in tensors)
        new_tensors = []
        for tensor in tensors:
            pad = (2 * len(tensor.shape)) * [0]
            pad[-2 * dim - 1] = max_len - tensor.shape[dim]
            new_tensors.append(F.pad(tensor, pad=pad, value=value))
        return torch.stack(new_tensors).to(dtype=dtype)

    @classmethod
    def repeat_merge(cls, x, reps, pad):
        """Repeats `x` values according to `reps` tensor and merges."""
        return cls.merge(
            tensors=[torch.repeat_interleave(text1, durs1) for text1, durs1 in zip(x, reps)], value=pad, dtype=x.dtype,
        )

    @staticmethod
    def make_mask(lengths, max_length=None):
        """Makes mask from list of lengths."""
        device = lengths.device if torch.is_tensor(lengths) else 'cpu'
        lengths = lengths if torch.is_tensor(lengths) else torch.tensor(lengths)
        max_length = max_length or torch.max(lengths)
        start = torch.tensor(0).int()
        indices = torch.arange(start=start, end=max_length, device=device)  # noqa
        mask = indices.lt(lengths.view(-1, 1))

        return mask

    @staticmethod
    def interleave(x, y):
        """Interleave two tensors."""
        xy = torch.stack([x[:-1], y], dim=1).view(-1)
        xy = F.pad(xy, pad=[0, 1], value=x[-1])
        return xy

    def _collate_fn(self, batch):
        batch = list(zip(*batch))

        asr_batch = _speech_collate_fn(list(zip(*batch[:4])), pad_id=self.vocab.pad)
        audio, audio_len, text, text_len = asr_batch

        if self.blanking:
            text = [
                self.interleave(
                    x=torch.empty(len(t) + 1, dtype=torch.long, device=t.device).fill_(self.vocab.blank), y=t,
                )
                for t in text
            ]
            text = self.merge(text, value=self.vocab.pad, dtype=torch.long)
            text_len = text_len * 2 + 1

        durs, f0 = batch[4:]
        durs = self.merge(durs, dtype=torch.long)
        f0_mask = self.make_mask([f.shape[-1] for f in f0])  # noqa
        f0 = self.merge(f0, dtype=torch.float)

        return (
            audio,
            audio_len,
            text,
            text_len,
            durs,
            f0,
            f0_mask,
        )


@deprecated(version="1.8", explanation="Please, use ``nemo.tts.collections.torch.data.TTSDataset`` instead.")
class AudioToCharWithPriorDataset(AudioToCharDataset):
    """
    Dataset that loads tensors via a json file containing paths to audio
    files, transcripts, durations (in seconds).
    Each new line is a different sample. Example below:
    {"audio_filepath": "/path/to/audio_1.wav", "text": "the
    transcription", "offset": 301.75, "duration": 0.82}
    ...
    {"audio_filepath": "/path/to/audio_n.wav", "text": "the
    transcription", "offset": 301.75, "duration": 0.82}

    Additionally, user provides path to folder with precomputed attention priors via "attn_prior_folder" arg.
    This folder should contain saved numpy array as attention prior along mel and text lengths.
    If folder is empty, attention priors will be calculated and saved in specified folder.
    Every name of saved numpy array is a unique example identifier, which is a wav filename without suffix.

    Args:
        **kwargs: Passed to AudioToCharDataset constructor.
        attn_prior_folder (str): String path to folder with precomputed attention priors.
        n_window_stride (int): Stride of window for fft in samples. Need to generate prior.
        vocab: Vocabulary config (parser + set of graphemes to use). Constructor propagates these to
            `self.make_vocab` function call to build a complete vocabulary.
    """

    @property
    def output_types(self) -> Optional[Dict[str, NeuralType]]:
        """Returns definitions of module output ports."""
        return {
            'audio': NeuralType(('B', 'T'), AudioSignal()),
            'audio_len': NeuralType(('B',), LengthsType()),
            'text': NeuralType(('B', 'T'), LabelsType()),
            'text_len': NeuralType(('B',), LengthsType()),
            'attn_prior': NeuralType(('B', 'T', 'D'), ProbsType()),
        }

    def __init__(self, attn_prior_folder, n_window_stride=256, **kwargs):
        self.vocab = AudioToCharWithDursF0Dataset.make_vocab(**kwargs.pop('vocab', {}))
        kwargs.setdefault('labels', [])  # For compatibility.
        super().__init__(**kwargs)

        Path(attn_prior_folder).mkdir(parents=True, exist_ok=True)
        self.attn_prior_folder = attn_prior_folder

        self.n_window_stride = n_window_stride
        self.id2enc_text = {}
        for i, e in enumerate(self.manifest_processor.collection):
            # cache vocab encoding
            self.id2enc_text[i] = self.vocab.encode(e.text_raw)

    @staticmethod
    def beta_binomial_prior_distribution(phoneme_count, mel_count, scaling_factor=1.0):
        x = np.arange(0, phoneme_count)
        mel_text_probs = []
        for i in range(1, mel_count + 1):
            a, b = scaling_factor * i, scaling_factor * (mel_count + 1 - i)
            mel_i_prob = betabinom(phoneme_count, a, b).pmf(x)
            mel_text_probs.append(mel_i_prob)
        return np.array(mel_text_probs)

    def __getitem__(self, item):
        audio, audio_len, _, _ = super().__getitem__(item)  # noqa

        text = self.id2enc_text[item]

        attn_prior_path = (
            Path(self.attn_prior_folder)
            / f"ap_tl{len(text)}_al_{math.ceil((audio_len.item() + 1) / self.n_window_stride)}.npy"
        )

        if attn_prior_path.exists():
            attn_prior = np.load(attn_prior_path)
        else:
            attn_prior = self.beta_binomial_prior_distribution(
                len(text), math.ceil((audio_len.item() + 1) / self.n_window_stride)
            )
            np.save(attn_prior_path, attn_prior)

        text, text_len, attn_prior = (
            torch.tensor(text).long(),
            torch.tensor(len(text)).long(),
            torch.tensor(attn_prior),
        )

        return audio, audio_len, text, text_len, attn_prior

    def _collate_fn(self, batch):
        batch = list(zip(*batch))

        asr_batch = _speech_collate_fn(list(zip(*batch[:4])), pad_id=self.vocab.pad)
        audio, audio_len, text, text_len = asr_batch
        attn_prior_list = batch[4]

        attn_prior = torch.zeros(
            len(attn_prior_list),
            max([attn_prior_i.shape[0] for attn_prior_i in attn_prior_list]),
            max([attn_prior_i.shape[1] for attn_prior_i in attn_prior_list]),
        )

        for i, attn_prior_i in enumerate(attn_prior_list):
            attn_prior[i, : attn_prior_i.shape[0], : attn_prior_i.shape[1]] = attn_prior_i

        return audio, audio_len, text, text_len, attn_prior


@deprecated(version="1.8", explanation="Please, use ``nemo.tts.collections.torch.data.TTSDataset`` instead.")
class AudioToCharWithPriorAndPitchDataset(AudioToCharWithPriorDataset):
    @property
    def output_types(self) -> Optional[Dict[str, NeuralType]]:
        """Returns definitions of module output ports."""
        return {
            'audio': NeuralType(('B', 'T'), AudioSignal()),
            'audio_len': NeuralType(('B',), LengthsType()),
            'text': NeuralType(('B', 'T'), LabelsType()),
            'text_len': NeuralType(('B',), LengthsType()),
            'attn_prior': NeuralType(('B', 'T', 'D'), ProbsType()),
            'pitch': NeuralType(('B', 'T'), RegressionValuesType()),
            'speakers': NeuralType(('B',), Index(), optional=True),
        }

    def __init__(self, sup_data_path, pitch_fmin, pitch_fmax, n_window_size, pitch_avg, pitch_std, **kwargs):
        self.pitch_fmin = pitch_fmin
        self.pitch_fmax = pitch_fmax
        self.n_window_size = n_window_size
        self.pitch_avg = pitch_avg
        self.pitch_std = pitch_std
        super().__init__(attn_prior_folder=sup_data_path, **kwargs)

    def __getitem__(self, item):
        audio, audio_len, text, text_len, attn_prior = super().__getitem__(item)
        tag = Path(self.manifest_processor.collection[item].audio_file).stem
        pitch_path = (
            Path(self.attn_prior_folder)
            / f"{tag}_pitch_pyin_fmin{self.pitch_fmin}_fmax{self.pitch_fmax}_fl{self.n_window_size}.npy"
        )

        if pitch_path.exists():
            pitch = np.load(pitch_path)
        else:
            pitch, _, _ = librosa.pyin(
                audio.numpy(),
                fmin=self.pitch_fmin,
                fmax=self.pitch_fmax,
                frame_length=self.n_window_size,
                sr=self.featurizer.sample_rate,
                fill_na=0.0,
            )
            np.save(pitch_path, pitch)
        pitch -= self.pitch_avg
        pitch[pitch == -self.pitch_avg] = 0.0  # Zero out values that were perviously zero
        pitch /= self.pitch_std

        speaker = None
        if self.manifest_processor.collection[item].speaker is not None:
            speaker = torch.zeros_like(text_len).fill_(self.manifest_processor.collection[item].speaker)

        return audio, audio_len, text, text_len, attn_prior, torch.tensor(pitch), speaker

    def _collate_fn(self, batch):
        batch = list(zip(*batch))
        audio, audio_len, text, text_len, attn_prior = super()._collate_fn(list(zip(*batch[:5])))
        pitch_list = batch[5]
        speaker_list = batch[6]

        pitch = torch.zeros(len(pitch_list), max([pitch.shape[0] for pitch in pitch_list]))

        for i, pitch_i in enumerate(pitch_list):
            pitch[i, : pitch_i.shape[0]] = pitch_i

        speakers = []
        for i, speaker_i in enumerate(speaker_list):
            speakers.append(speaker_i)

        speakers = torch.stack(speakers).to(text_len.dtype) if speakers[0] is not None else None

        return audio, audio_len, text, text_len, attn_prior, pitch, speakers


@deprecated(version="1.8", explanation="Please, use ``nemo.tts.collections.torch.data.TTSDataset`` instead.")
class FastPitchDataset(_AudioTextDataset):
    """
    Dataset used for FastPitch that has both duration and pitch information per input char.
    See https://github.com/NVIDIA/NeMo/pull/1799 for information on how to extract duration and pitch information.
    """

    @property
    def output_types(self) -> Optional[Dict[str, NeuralType]]:
        """Returns definitions of module output ports."""
        return {
            'audio': NeuralType(('B', 'T'), AudioSignal()),
            'audio_len': NeuralType(('B',), LengthsType()),
            'text': NeuralType(('B', 'T'), LabelsType()),
            'text_len': NeuralType(('B',), LengthsType()),
            'durs': NeuralType(('B', 'T'), TokenDurationType()),
            'pitch': NeuralType(('B', 'T'), RegressionValuesType()),
            'speakers': NeuralType(('B',), Index()),
        }

    def __getitem__(self, item):
        audio, audio_len, text, text_len = super().__getitem__(item)  # noqa

        audio_path = self.manifest_processor.collection[item].audio_file
        durs_path = audio_path.replace('/wavs/', '/fastpitch/durations/').replace('.wav', '.pt')
        pitch_path = audio_path.replace('/wavs/', '/fastpitch/pitch_char/').replace('.wav', '.pt')
        speaker = None
        if self.manifest_processor.collection[item].speaker is not None:
            speaker = torch.zeros_like(text_len).fill_(self.manifest_processor.collection[item].speaker)

        return (audio, audio_len, text, text_len, torch.load(durs_path), torch.load(pitch_path), speaker, audio_path)

    def _collate_fn(self, batch):
        pad_id = self.manifest_processor.pad_id
        asr_batch = list(zip(*batch))[:4]
        asr_batch = _speech_collate_fn(list(zip(*asr_batch)), pad_id=pad_id)
        audio, audio_len, text, text_len = asr_batch

        max_tokens_len = text.size(1)
        durs, pitch, speakers = [], [], []
        for _, _, _, tokens_i_len, durs_i, pitch_i, speaker_i, path_i in batch:
            pad = (0, max_tokens_len - tokens_i_len.item())
            assert len(durs_i) == len(pitch_i), f"{len(durs_i)}, {len(pitch_i)}: {path_i}"
            assert len(durs_i) == tokens_i_len, f"{len(durs_i)}, {tokens_i_len}:  {path_i}"
            durs.append(F.pad(durs_i, pad, value=pad_id))
            pitch.append(F.pad(pitch_i, pad, value=pad_id))
            speakers.append(speaker_i)

        return (
            audio,
            audio_len,
            text,
            text_len,
            torch.stack(durs).to(audio.dtype),
            torch.stack(pitch).to(audio.dtype),
            torch.stack(speakers).to(audio.dtype) if speakers[0] is not None else None,
        )


class AudioToBPEDataset(_AudioTextDataset):
    """
    Dataset that loads tensors via a json file containing paths to audio
    files, transcripts, and durations (in seconds). Each new line is a
    different sample. Example below:
    {"audio_filepath": "/path/to/audio.wav", "text_filepath":
    "/path/to/audio.txt", "duration": 23.147}
    ...
    {"audio_filepath": "/path/to/audio.wav", "text": "the
    transcription", "offset": 301.75, "duration": 0.82, "utt":
    "utterance_id", "ctm_utt": "en_4156", "side": "A"}

    In practice, the dataset and manifest used for character encoding and byte pair encoding
    are exactly the same. The only difference lies in how the dataset tokenizes the text in
    the manifest.

    Args:
        manifest_filepath: Path to manifest json as described above. Can
            be comma-separated paths.
        tokenizer: A subclass of the Tokenizer wrapper found in the common collection,
            nemo.collections.common.tokenizers.TokenizerSpec. ASR Models support a subset of
            all available tokenizers.
        sample_rate (int): Sample rate to resample loaded audio to
        int_values (bool): If true, load samples as 32-bit integers. Defauts to False.
        augmentor (nemo.collections.asr.parts.perturb.AudioAugmentor): An AudioAugmentor
            object used to augment loaded audio
        max_duration: If audio exceeds this length, do not include in dataset
        min_duration: If audio is less than this length, do not include
            in dataset
        max_utts: Limit number of utterances
        trim: Whether to trim silence segments
        use_start_end_token: Boolean which dictates whether to add [BOS] and [EOS]
            tokens to beginning and ending of speech respectively.
        return_sample_id (bool): whether to return the sample_id as a part of each sample
    """

    @property
    def output_types(self) -> Optional[Dict[str, NeuralType]]:
        """Returns definitions of module output ports.
               """
        return {
            'audio_signal': NeuralType(('B','C', 'T'), AudioSignal()),
            'a_sig_length': NeuralType(tuple('B'), LengthsType()),
            'transcripts': NeuralType(('B', 'T'), LabelsType()),
            'transcript_length': NeuralType(tuple('B'), LengthsType()),
            'sample_id': NeuralType(tuple('B'), LengthsType(), optional=True),
        }

    def __init__(
        self,
        manifest_filepath: str,
        tokenizer: 'nemo.collections.common.tokenizers.TokenizerSpec',
        sample_rate: int,
        int_values: bool = False,
        augmentor: 'nemo.collections.asr.parts.perturb.AudioAugmentor' = None,
        max_duration: Optional[int] = None,
        min_duration: Optional[int] = None,
        max_utts: int = 0,
        trim: bool = False,
        use_start_end_token: bool = True,
<<<<<<< HEAD
        n_channels: Optional[int] = None,
=======
        return_sample_id: bool = False,
>>>>>>> b770761f
    ):
        if use_start_end_token and hasattr(tokenizer, 'bos_token'):
            bos_id = tokenizer.bos_id
        else:
            bos_id = None

        if use_start_end_token and hasattr(tokenizer, 'eos_token'):
            eos_id = tokenizer.eos_id
        else:
            eos_id = None

        if hasattr(tokenizer, 'pad_token'):
            pad_id = tokenizer.pad_id
        else:
            pad_id = 0

        class TokenizerWrapper:
            def __init__(self, tokenizer):
                self._tokenizer = tokenizer

            def __call__(self, text):
                t = self._tokenizer.text_to_ids(text)
                return t

        super().__init__(
            manifest_filepath=manifest_filepath,
            parser=TokenizerWrapper(tokenizer),
            sample_rate=sample_rate,
            int_values=int_values,
            augmentor=augmentor,
            max_duration=max_duration,
            min_duration=min_duration,
            max_utts=max_utts,
            bos_id=bos_id,
            eos_id=eos_id,
            pad_id=pad_id,
            trim=trim,
<<<<<<< HEAD
            n_channels = n_channels
=======
            return_sample_id=return_sample_id,
>>>>>>> b770761f
        )


class _TarredAudioToTextDataset(IterableDataset):
    """
    A similar Dataset to the AudioToCharDataset/AudioToBPEDataset, but which loads tarred audio files.

    Accepts a single comma-separated JSON manifest file (in the same style as for the AudioToCharDataset/AudioToBPEDataset),
    as well as the path(s) to the tarball(s) containing the wav files. Each line of the manifest should
    contain the information for one audio file, including at least the transcript and name of the audio
    file within the tarball.

    Valid formats for the audio_tar_filepaths argument include:
    (1) a single string that can be brace-expanded, e.g. 'path/to/audio.tar' or 'path/to/audio_{1..100}.tar.gz', or
    (2) a list of file paths that will not be brace-expanded, e.g. ['audio_1.tar', 'audio_2.tar', ...].

    Note: For brace expansion in (1), there may be cases where `{x..y}` syntax cannot be used due to shell interference.
    This occurs most commonly inside SLURM scripts. Therefore we provide a few equivalent replacements.
    Supported opening braces - { <=> (, [, < and the special tag _OP_.
    Supported closing braces - } <=> ), ], > and the special tag _CL_.
    For SLURM based tasks, we suggest the use of the special tags for ease of use.

    See the WebDataset documentation for more information about accepted data and input formats.

    If using multiple workers the number of shards should be divisible by world_size to ensure an
    even split among workers. If it is not divisible, logging will give a warning but training will proceed.
    In addition, if using mutiprocessing, each shard MUST HAVE THE SAME NUMBER OF ENTRIES after filtering
    is applied. We currently do not check for this, but your program may hang if the shards are uneven!

    Notice that a few arguments are different from the AudioToCharDataset; for example, shuffle (bool) has been
    replaced by shuffle_n (int).

    Additionally, please note that the len() of this DataLayer is assumed to be the length of the manifest
    after filtering. An incorrect manifest length may lead to some DataLoader issues down the line.

    Args:
        audio_tar_filepaths: Either a list of audio tarball filepaths, or a
            string (can be brace-expandable).
        manifest_filepath (str): Path to the manifest.
        parser (callable): A callable which is used to pre-process the text output.
        sample_rate (int): Sample rate to resample loaded audio to
        int_values (bool): If true, load samples as 32-bit integers. Defauts to False.
        augmentor (nemo.collections.asr.parts.perturb.AudioAugmentor): An AudioAugmentor
            object used to augment loaded audio
        shuffle_n (int): How many samples to look ahead and load to be shuffled.
            See WebDataset documentation for more details.
            Defaults to 0.
        min_duration (float): Dataset parameter.
            All training files which have a duration less than min_duration
            are dropped. Note: Duration is read from the manifest JSON.
            Defaults to 0.1.
        max_duration (float): Dataset parameter.
            All training files which have a duration more than max_duration
            are dropped. Note: Duration is read from the manifest JSON.
            Defaults to None.
        max_utts (int): Limit number of utterances. 0 means no maximum.
        blank_index (int): Blank character index, defaults to -1.
        unk_index (int): Unknown character index, defaults to -1.
        normalize (bool): Dataset parameter.
            Whether to use automatic text cleaning.
            It is highly recommended to manually clean text for best results.
            Defaults to True.
        trim (bool): Whether to use trim silence from beginning and end
            of audio signal using librosa.effects.trim().
            Defaults to False.
        bos_id (id): Dataset parameter.
            Beginning of string symbol id used for seq2seq models.
            Defaults to None.
        eos_id (id): Dataset parameter.
            End of string symbol id used for seq2seq models.
            Defaults to None.
        pad_id (id): Token used to pad when collating samples in batches.
            If this is None, pads using 0s.
            Defaults to None.
        shard_strategy (str): Tarred dataset shard distribution strategy chosen as a str value during ddp.
            -   `scatter`: The default shard strategy applied by WebDataset, where each node gets
                a unique set of shards, which are permanently pre-allocated and never changed at runtime.
            -   `replicate`: Optional shard strategy, where each node gets all of the set of shards
                available in the tarred dataset, which are permanently pre-allocated and never changed at runtime.
                The benefit of replication is that it allows each node to sample data points from the entire
                dataset independently of other nodes, and reduces dependence on value of `shuffle_n`.

                Note: Replicated strategy allows every node to sample the entire set of available tarfiles,
                and therefore more than one node may sample the same tarfile, and even sample the same
                data points! As such, there is no assured guarantee that all samples in the dataset will be
                sampled at least once during 1 epoch.
        global_rank (int): Worker rank, used for partitioning shards. Defaults to 0.
        world_size (int): Total number of processes, used for partitioning shards. Defaults to 0.
        return_sample_id (bool): whether to return the sample_id as a part of each sample
    """

    def __init__(
        self,
        audio_tar_filepaths: Union[str, List[str]],
        manifest_filepath: str,
        parser: Callable,
        sample_rate: int,
        int_values: bool = False,
        augmentor: Optional['nemo.collections.asr.parts.perturb.AudioAugmentor'] = None,
        shuffle_n: int = 0,
        min_duration: Optional[float] = None,
        max_duration: Optional[float] = None,
        max_utts: int = 0,
        trim: bool = False,
        bos_id: Optional[int] = None,
        eos_id: Optional[int] = None,
        pad_id: int = 0,
        shard_strategy: str = "scatter",
        global_rank: int = 0,
        world_size: int = 0,
        return_sample_id: bool = False,
    ):
        self.manifest_processor = ASRManifestProcessor(
            manifest_filepath=manifest_filepath,
            parser=parser,
            max_duration=max_duration,
            min_duration=min_duration,
            max_utts=max_utts,
            bos_id=bos_id,
            eos_id=eos_id,
            pad_id=pad_id,
            index_by_file_id=True,  # Must set this so the manifest lines can be indexed by file ID
        )

        self.featurizer = WaveformFeaturizer(sample_rate=sample_rate, int_values=int_values, augmentor=augmentor)
        self.trim = trim
        self.eos_id = eos_id
        self.bos_id = bos_id
        self.pad_id = pad_id
        self.return_sample_id = return_sample_id

        audio_tar_filepaths = expand_audio_filepaths(
            audio_tar_filepaths=audio_tar_filepaths,
            shard_strategy=shard_strategy,
            world_size=world_size,
            global_rank=global_rank,
        )

        # Put together WebDataset
        self._dataset = wd.WebDataset(urls=audio_tar_filepaths, nodesplitter=None)

        if shuffle_n > 0:
            self._dataset = self._dataset.shuffle(shuffle_n)
        else:
            logging.info("WebDataset will not shuffle files within the tar files.")

        self._dataset = (
            self._dataset.rename(audio='wav;ogg', key='__key__')
            .to_tuple('audio', 'key')
            .pipe(self._filter)
            .map(f=self._build_sample)
        )

    def _filter(self, iterator):
        """This function is used to remove samples that have been filtered out by ASRAudioText already.
        Otherwise, we would get a KeyError as _build_sample attempts to find the manifest entry for a sample
        that was filtered out (e.g. for duration).
        Note that if using multi-GPU training, filtering may lead to an imbalance in samples in each shard,
        which may make your code hang as one process will finish before the other.
        """

        class TarredAudioFilter:
            def __init__(self, collection):
                self.iterator = iterator
                self.collection = collection

            def __iter__(self):
                return self

            def __next__(self):
                while True:
                    audio_bytes, audio_filename = next(self.iterator)
                    file_id, _ = os.path.splitext(os.path.basename(audio_filename))
                    if file_id in self.collection.mapping:
                        return audio_bytes, audio_filename

        return TarredAudioFilter(self.manifest_processor.collection)

    def _collate_fn(self, batch):
        return _speech_collate_fn(batch, self.pad_id)

    def _build_sample(self, tup):
        """Builds the training sample by combining the data from the WebDataset with the manifest info.
        """
        audio_bytes, audio_filename = tup

        # Grab manifest entry from self.manifest_preprocessor.collection
        file_id, _ = os.path.splitext(os.path.basename(audio_filename))
        manifest_idx = self.manifest_processor.collection.mapping[file_id]
        manifest_entry = self.manifest_processor.collection[manifest_idx]

        offset = manifest_entry.offset
        if offset is None:
            offset = 0

        # Convert audio bytes to IO stream for processing (for SoundFile to read)
        audio_filestream = io.BytesIO(audio_bytes)
        features = self.featurizer.process(
            audio_filestream,
            offset=offset,
            duration=manifest_entry.duration,
            trim=self.trim,
            orig_sr=manifest_entry.orig_sr,
        )
        audio_filestream.close()

        # Audio features
        f, fl = features, torch.tensor(features.shape[-1]).long()

        # Text features
        t, tl = manifest_entry.text_tokens, len(manifest_entry.text_tokens)

        self.manifest_processor.process_text_by_sample(sample=manifest_entry)

        if self.bos_id is not None:
            t = [self.bos_id] + t
            tl += 1
        if self.eos_id is not None:
            t = t + [self.eos_id]
            tl += 1

        if self.return_sample_id:
            return f, fl, torch.tensor(t).long(), torch.tensor(tl).long(), manifest_idx
        else:
            return f, fl, torch.tensor(t).long(), torch.tensor(tl).long()

    def get_manifest_sample(self, sample_id):
        return self.manifest_processor.collection[sample_id]

    def __iter__(self):
        return self._dataset.__iter__()

    def __len__(self):
        return len(self.manifest_processor.collection)


class TarredAudioToCharDataset(_TarredAudioToTextDataset):
    """
    A similar Dataset to the AudioToCharDataset, but which loads tarred audio files.

    Accepts a single comma-separated JSON manifest file (in the same style as for the AudioToCharDataset),
    as well as the path(s) to the tarball(s) containing the wav files. Each line of the manifest should
    contain the information for one audio file, including at least the transcript and name of the audio
    file within the tarball.

    Valid formats for the audio_tar_filepaths argument include:
    (1) a single string that can be brace-expanded, e.g. 'path/to/audio.tar' or 'path/to/audio_{1..100}.tar.gz', or
    (2) a list of file paths that will not be brace-expanded, e.g. ['audio_1.tar', 'audio_2.tar', ...].

    See the WebDataset documentation for more information about accepted data and input formats.

    If using multiple workers the number of shards should be divisible by world_size to ensure an
    even split among workers. If it is not divisible, logging will give a warning but training will proceed.
    In addition, if using mutiprocessing, each shard MUST HAVE THE SAME NUMBER OF ENTRIES after filtering
    is applied. We currently do not check for this, but your program may hang if the shards are uneven!

    Notice that a few arguments are different from the AudioToCharDataset; for example, shuffle (bool) has been
    replaced by shuffle_n (int).

    Additionally, please note that the len() of this DataLayer is assumed to be the length of the manifest
    after filtering. An incorrect manifest length may lead to some DataLoader issues down the line.

    Args:
        audio_tar_filepaths: Either a list of audio tarball filepaths, or a
            string (can be brace-expandable).
        manifest_filepath (str): Path to the manifest.
        labels (list): List of characters that can be output by the ASR model.
            For Jasper, this is the 28 character set {a-z '}. The CTC blank
            symbol is automatically added later for models using ctc.
        sample_rate (int): Sample rate to resample loaded audio to
        int_values (bool): If true, load samples as 32-bit integers. Defauts to False.
        augmentor (nemo.collections.asr.parts.perturb.AudioAugmentor): An AudioAugmentor
            object used to augment loaded audio
        shuffle_n (int): How many samples to look ahead and load to be shuffled.
            See WebDataset documentation for more details.
            Defaults to 0.
        min_duration (float): Dataset parameter.
            All training files which have a duration less than min_duration
            are dropped. Note: Duration is read from the manifest JSON.
            Defaults to 0.1.
        max_duration (float): Dataset parameter.
            All training files which have a duration more than max_duration
            are dropped. Note: Duration is read from the manifest JSON.
            Defaults to None.
        max_utts (int): Limit number of utterances. 0 means no maximum.
        blank_index (int): Blank character index, defaults to -1.
        unk_index (int): Unknown character index, defaults to -1.
        normalize (bool): Dataset parameter.
            Whether to use automatic text cleaning.
            It is highly recommended to manually clean text for best results.
            Defaults to True.
        trim (bool): Whether to use trim silence from beginning and end
            of audio signal using librosa.effects.trim().
            Defaults to False.
        bos_id (id): Dataset parameter.
            Beginning of string symbol id used for seq2seq models.
            Defaults to None.
        eos_id (id): Dataset parameter.
            End of string symbol id used for seq2seq models.
            Defaults to None.
        pad_id (id): Token used to pad when collating samples in batches.
            If this is None, pads using 0s.
            Defaults to None.
        shard_strategy (str): Tarred dataset shard distribution strategy chosen as a str value during ddp.
            -   `scatter`: The default shard strategy applied by WebDataset, where each node gets
                a unique set of shards, which are permanently pre-allocated and never changed at runtime.
            -   `replicate`: Optional shard strategy, where each node gets all of the set of shards
                available in the tarred dataset, which are permanently pre-allocated and never changed at runtime.
                The benefit of replication is that it allows each node to sample data points from the entire
                dataset independently of other nodes, and reduces dependence on value of `shuffle_n`.

                Note: Replicated strategy allows every node to sample the entire set of available tarfiles,
                and therefore more than one node may sample the same tarfile, and even sample the same
                data points! As such, there is no assured guarantee that all samples in the dataset will be
                sampled at least once during 1 epoch.
        global_rank (int): Worker rank, used for partitioning shards. Defaults to 0.
        world_size (int): Total number of processes, used for partitioning shards. Defaults to 0.
        return_sample_id (bool): whether to return the sample_id as a part of each sample
    """

    def __init__(
        self,
        audio_tar_filepaths: Union[str, List[str]],
        manifest_filepath: str,
        labels: List[str],
        sample_rate: int,
        int_values: bool = False,
        augmentor: Optional['nemo.collections.asr.parts.perturb.AudioAugmentor'] = None,
        shuffle_n: int = 0,
        min_duration: Optional[float] = None,
        max_duration: Optional[float] = None,
        max_utts: int = 0,
        blank_index: int = -1,
        unk_index: int = -1,
        normalize: bool = True,
        trim: bool = False,
        bos_id: Optional[int] = None,
        eos_id: Optional[int] = None,
        parser: Optional[str] = 'en',
        pad_id: int = 0,
        shard_strategy: str = "scatter",
        global_rank: int = 0,
        world_size: int = 0,
        return_sample_id: bool = False,
    ):
        self.labels = labels

        parser = parsers.make_parser(
            labels=labels, name=parser, unk_id=unk_index, blank_id=blank_index, do_normalize=normalize
        )

        super().__init__(
            audio_tar_filepaths=audio_tar_filepaths,
            manifest_filepath=manifest_filepath,
            parser=parser,
            sample_rate=sample_rate,
            int_values=int_values,
            augmentor=augmentor,
            shuffle_n=shuffle_n,
            min_duration=min_duration,
            max_duration=max_duration,
            max_utts=max_utts,
            trim=trim,
            bos_id=bos_id,
            eos_id=eos_id,
            pad_id=pad_id,
            shard_strategy=shard_strategy,
            global_rank=global_rank,
            world_size=world_size,
            return_sample_id=return_sample_id,
        )


class TarredAudioToBPEDataset(_TarredAudioToTextDataset):
    """
    A similar Dataset to the AudioToBPEDataset, but which loads tarred audio files.

    Accepts a single comma-separated JSON manifest file (in the same style as for the AudioToBPEDataset),
    as well as the path(s) to the tarball(s) containing the wav files. Each line of the manifest should
    contain the information for one audio file, including at least the transcript and name of the audio
    file within the tarball.

    Valid formats for the audio_tar_filepaths argument include:
    (1) a single string that can be brace-expanded, e.g. 'path/to/audio.tar' or 'path/to/audio_{1..100}.tar.gz', or
    (2) a list of file paths that will not be brace-expanded, e.g. ['audio_1.tar', 'audio_2.tar', ...].

    See the WebDataset documentation for more information about accepted data and input formats.

    If using multiple workers the number of shards should be divisible by world_size to ensure an
    even split among workers. If it is not divisible, logging will give a warning but training will proceed.
    In addition, if using mutiprocessing, each shard MUST HAVE THE SAME NUMBER OF ENTRIES after filtering
    is applied. We currently do not check for this, but your program may hang if the shards are uneven!

    Notice that a few arguments are different from the AudioToBPEDataset; for example, shuffle (bool) has been
    replaced by shuffle_n (int).

    Additionally, please note that the len() of this DataLayer is assumed to be the length of the manifest
    after filtering. An incorrect manifest length may lead to some DataLoader issues down the line.

    Args:
        audio_tar_filepaths: Either a list of audio tarball filepaths, or a
            string (can be brace-expandable).
        manifest_filepath (str): Path to the manifest.
        tokenizer (TokenizerSpec): Either a Word Piece Encoding tokenizer (BERT),
            or a Sentence Piece Encoding tokenizer (BPE). The CTC blank
            symbol is automatically added later for models using ctc.
        sample_rate (int): Sample rate to resample loaded audio to
        int_values (bool): If true, load samples as 32-bit integers. Defauts to False.
        augmentor (nemo.collections.asr.parts.perturb.AudioAugmentor): An AudioAugmentor
            object used to augment loaded audio
        shuffle_n (int): How many samples to look ahead and load to be shuffled.
            See WebDataset documentation for more details.
            Defaults to 0.
        min_duration (float): Dataset parameter.
            All training files which have a duration less than min_duration
            are dropped. Note: Duration is read from the manifest JSON.
            Defaults to 0.1.
        max_duration (float): Dataset parameter.
            All training files which have a duration more than max_duration
            are dropped. Note: Duration is read from the manifest JSON.
            Defaults to None.
        max_utts (int): Limit number of utterances. 0 means no maximum.
        trim (bool): Whether to use trim silence from beginning and end
            of audio signal using librosa.effects.trim().
            Defaults to False.
        use_start_end_token: Boolean which dictates whether to add [BOS] and [EOS]
            tokens to beginning and ending of speech respectively.
        pad_id (id): Token used to pad when collating samples in batches.
            If this is None, pads using 0s.
            Defaults to None.
        shard_strategy (str): Tarred dataset shard distribution strategy chosen as a str value during ddp.
            -   `scatter`: The default shard strategy applied by WebDataset, where each node gets
                a unique set of shards, which are permanently pre-allocated and never changed at runtime.
            -   `replicate`: Optional shard strategy, where each node gets all of the set of shards
                available in the tarred dataset, which are permanently pre-allocated and never changed at runtime.
                The benefit of replication is that it allows each node to sample data points from the entire
                dataset independently of other nodes, and reduces dependence on value of `shuffle_n`.

                Note: Replicated strategy allows every node to sample the entire set of available tarfiles,
                and therefore more than one node may sample the same tarfile, and even sample the same
                data points! As such, there is no assured guarantee that all samples in the dataset will be
                sampled at least once during 1 epoch.
        global_rank (int): Worker rank, used for partitioning shards. Defaults to 0.
        world_size (int): Total number of processes, used for partitioning shards. Defaults to 0.
        return_sample_id (bool): whether to return the sample_id as a part of each sample
    """

    def __init__(
        self,
        audio_tar_filepaths: Union[str, List[str]],
        manifest_filepath: str,
        tokenizer: 'nemo.collections.common.tokenizers.TokenizerSpec',
        sample_rate: int,
        int_values: bool = False,
        augmentor: Optional['nemo.collections.asr.parts.perturb.AudioAugmentor'] = None,
        shuffle_n: int = 0,
        min_duration: Optional[float] = None,
        max_duration: Optional[float] = None,
        max_utts: int = 0,
        trim: bool = False,
        use_start_end_token: bool = True,
        shard_strategy: str = "scatter",
        global_rank: int = 0,
        world_size: int = 0,
        return_sample_id: bool = False,
    ):
        if use_start_end_token and hasattr(tokenizer, 'bos_token'):
            bos_id = tokenizer.bos_id
        else:
            bos_id = None

        if use_start_end_token and hasattr(tokenizer, 'eos_token'):
            eos_id = tokenizer.eos_id
        else:
            eos_id = None

        if hasattr(tokenizer, 'pad_token'):
            pad_id = tokenizer.pad_id
        else:
            pad_id = 0

        class TokenizerWrapper:
            def __init__(self, tokenizer):
                self._tokenizer = tokenizer

            def __call__(self, text):
                t = self._tokenizer.text_to_ids(text)
                return t

        super().__init__(
            audio_tar_filepaths=audio_tar_filepaths,
            manifest_filepath=manifest_filepath,
            parser=TokenizerWrapper(tokenizer),
            sample_rate=sample_rate,
            int_values=int_values,
            augmentor=augmentor,
            shuffle_n=shuffle_n,
            min_duration=min_duration,
            max_duration=max_duration,
            max_utts=max_utts,
            trim=trim,
            bos_id=bos_id,
            eos_id=eos_id,
            pad_id=pad_id,
            shard_strategy=shard_strategy,
            global_rank=global_rank,
            world_size=world_size,
            return_sample_id=return_sample_id,
        )


class BucketingDataset(IterableDataset):
    """
    A Dataset which wraps another IterableDataset and adopts it for bucketing
    Args:
        dataset (IterableDataset): The IterableDataset to get wrapped
        bucketing_batch_size (int): Number of samples to build a batch
    """

    def __init__(
        self, dataset: IterableDataset, bucketing_batch_size: int,
    ):
        self.wrapped_dataset = dataset
        self.bucketing_batch_size = bucketing_batch_size
        super().__init__()

    def _collate_fn(self, batch):
        return _speech_collate_fn(batch[0], self.wrapped_dataset.pad_id)

    def __iter__(self):
        return BucketingIterator(
            wrapped_iter=self.wrapped_dataset._dataset.__iter__(), bucketing_batch_size=self.bucketing_batch_size
        ).__iter__()

    def __len__(self):
        return int(math.ceil(len(self.wrapped_dataset) / float(self.bucketing_batch_size)))


class BucketingIterator:
    def __init__(self, wrapped_iter, bucketing_batch_size):
        self.wrapped_iter = wrapped_iter
        self.bucketing_batch_size = bucketing_batch_size

    def __iter__(self):
        return self

    def __next__(self):
        batches = []
        for idx in range(self.bucketing_batch_size):
            try:
                sample = next(self.wrapped_iter)
            except StopIteration:
                break
            batches.append(sample)
        if len(batches) == 0:
            raise StopIteration
        return batches


class RandomizedChainDataset(ChainDataset):
    def __init__(self, datasets: Iterable[Dataset], rnd_seed=0) -> None:
        super(RandomizedChainDataset, self).__init__(list(datasets))
        self.rnd_gen = np.random.RandomState(rnd_seed)

    def __iter__(self):
        shuffled_order = self.rnd_gen.permutation(len(self.datasets))
        for dataset_idx in shuffled_order:
            d = self.datasets[dataset_idx]
            assert isinstance(d, IterableDataset), "ChainDataset only supports IterableDataset"
            for x in d:
                yield x<|MERGE_RESOLUTION|>--- conflicted
+++ resolved
@@ -265,11 +265,8 @@
         bos_id: Optional[int] = None,
         eos_id: Optional[int] = None,
         pad_id: int = 0,
-<<<<<<< HEAD
         n_channels: Optional[int] = None,
-=======
         return_sample_id: bool = False,
->>>>>>> b770761f
     ):
         if type(manifest_filepath) == str:
             manifest_filepath = manifest_filepath.split(",")
@@ -286,17 +283,14 @@
         )
         self.featurizer = WaveformFeaturizer(sample_rate=sample_rate, int_values=int_values, augmentor=augmentor)
         self.trim = trim
-<<<<<<< HEAD
         self.eos_id = eos_id
         self.bos_id = bos_id
         self.pad_id = pad_id
         self.n_channels = n_channels
-=======
         self.return_sample_id = return_sample_id
 
     def get_manifest_sample(self, sample_id):
         return self.manifest_processor.collection[sample_id]
->>>>>>> b770761f
 
     def __getitem__(self, index):
         sample = self.manifest_processor.collection[index]
@@ -937,11 +931,8 @@
         max_utts: int = 0,
         trim: bool = False,
         use_start_end_token: bool = True,
-<<<<<<< HEAD
         n_channels: Optional[int] = None,
-=======
         return_sample_id: bool = False,
->>>>>>> b770761f
     ):
         if use_start_end_token and hasattr(tokenizer, 'bos_token'):
             bos_id = tokenizer.bos_id
@@ -979,11 +970,8 @@
             eos_id=eos_id,
             pad_id=pad_id,
             trim=trim,
-<<<<<<< HEAD
-            n_channels = n_channels
-=======
+            n_channels = n_channels,
             return_sample_id=return_sample_id,
->>>>>>> b770761f
         )
 
 
