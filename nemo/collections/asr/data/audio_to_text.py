# Copyright (c) 2020, NVIDIA CORPORATION.  All rights reserved.
#
# Licensed under the Apache License, Version 2.0 (the "License");
# you may not use this file except in compliance with the License.
# You may obtain a copy of the License at
#
#     http://www.apache.org/licenses/LICENSE-2.0
#
# Unless required by applicable law or agreed to in writing, software
# distributed under the License is distributed on an "AS IS" BASIS,
# WITHOUT WARRANTIES OR CONDITIONS OF ANY KIND, either express or implied.
# See the License for the specific language governing permissions and
# limitations under the License.
import io
import json
import math
import os
from typing import Callable, Dict, Iterable, List, Optional, Union

import braceexpand
import numpy as np
import soundfile as sf
import torch
import webdataset as wd
<<<<<<< HEAD
from genericpath import exists
from scipy.stats import betabinom
from torch.nn import functional as F
=======
>>>>>>> 470587af
from torch.utils.data import ChainDataset
from transformers import IBERT_PRETRAINED_MODEL_ARCHIVE_LIST

from nemo.collections.asr.parts.preprocessing.features import WaveformFeaturizer, WaveformFeaturizerAndEmbedding
from nemo.collections.asr.parts.preprocessing.segment import AudioSegment
from nemo.collections.common import tokenizers
from nemo.collections.common.parts.preprocessing import collections, parsers
from nemo.core.classes import Dataset, IterableDataset
from nemo.core.neural_types import *
from nemo.utils import logging

__all__ = [
    'AudioToCharDataset',
    'AudioToBPEDataset',
    'TarredAudioToCharDataset',
    'TarredAudioToBPEDataset',
]


def _speech_collate_fn(batch, pad_id):
    """collate batch of audio sig, audio len, tokens, tokens len
    Args:
        batch (Optional[FloatTensor], Optional[LongTensor], LongTensor,
               LongTensor):  A tuple of tuples of signal, signal lengths,
               encoded tokens, and encoded tokens length.  This collate func
               assumes the signals are 1d torch tensors (i.e. mono audio).
    """
    packed_batch = list(zip(*batch))
    if len(packed_batch) == 5:
        _, audio_lengths, _, tokens_lengths, sample_ids = packed_batch
    elif len(packed_batch) == 4:
        sample_ids = None
        _, audio_lengths, _, tokens_lengths = packed_batch
    else:
        raise ValueError("Expects 4 or 5 tensors in the batch!")
    max_audio_len = 0
    has_audio = audio_lengths[0] is not None
    if has_audio:
        max_audio_len = max(audio_lengths).item()
    max_tokens_len = max(tokens_lengths).item()

    audio_signal, tokens = [], []
    for b in batch:
        if len(b) == 5:
            sig, sig_len, tokens_i, tokens_i_len, _ = b
        else:
            sig, sig_len, tokens_i, tokens_i_len = b
        if has_audio:
            sig_len = sig_len.item()
            if sig_len < max_audio_len:
                pad = (0, max_audio_len - sig_len)
                sig = torch.nn.functional.pad(sig, pad)
            audio_signal.append(sig)
        tokens_i_len = tokens_i_len.item()
        if tokens_i_len < max_tokens_len:
            pad = (0, max_tokens_len - tokens_i_len)
            tokens_i = torch.nn.functional.pad(tokens_i, pad, value=pad_id)
        tokens.append(tokens_i)

    if has_audio:
        audio_signal = torch.stack(audio_signal)
        audio_lengths = torch.stack(audio_lengths)
    else:
        audio_signal, audio_lengths = None, None
    tokens = torch.stack(tokens)
    tokens_lengths = torch.stack(tokens_lengths)
    if sample_ids is None:
        return audio_signal, audio_lengths, tokens, tokens_lengths
    else:
        sample_ids = torch.tensor(sample_ids, dtype=torch.int32)
        return audio_signal, audio_lengths, tokens, tokens_lengths, sample_ids


def _speech_embedding_collate_fn(batch, pad_id):
    """collate batch of audio sig, audio len, tokens, tokens len
    Args:
        batch (Optional[FloatTensor], Optional[LongTensor], LongTensor,
               LongTensor):  A tuple of tuples of signal, signal lengths,
               encoded tokens, and encoded tokens length.  This collate func
               assumes the signals are 1d torch tensors (i.e. mono audio).
    """
    packed_batch = list(zip(*batch))
    if len(packed_batch) == 7:
        _, audio_lengths, _, tokens_lengths, embeddings, embedding_lengths, sample_ids = packed_batch
    elif len(packed_batch) == 6:
        sample_ids = None
        _, audio_lengths, _, tokens_lengths, embeddings, embedding_lengths = packed_batch
    else:
        raise ValueError("Expects 4 or 5 tensors in the batch!")
    max_audio_len = 0
    max_embedding_len = 0
    has_audio = audio_lengths[0] is not None
    if has_audio:
        max_audio_len = max(audio_lengths).item()
        max_embedding_len = max(embedding_lengths).item()
    max_tokens_len = max(tokens_lengths).item()

    audio_signal, tokens, all_embeddings = [], [], []
    for b in batch:
        if len(b) == 7:
            sig, sig_len, tokens_i, tokens_i_len, embedding, embedding_len, _ = b
        else:
            sig, sig_len, tokens_i, tokens_i_len, embedding, embedding_len = b
        if has_audio:
            sig_len = sig_len.item()
            if sig_len < max_audio_len:
                pad = (0, max_audio_len - sig_len)
                sig = torch.nn.functional.pad(sig, pad)
            embed_len = embedding_len.item()
            if embed_len < max_embedding_len:
                pad = (0, max_embedding_len - embed_len)
                embedding = torch.nn.functional.pad(embedding, pad)
            audio_signal.append(sig)
            all_embeddings.append(embedding)
        tokens_i_len = tokens_i_len.item()
        if tokens_i_len < max_tokens_len:
            pad = (0, max_tokens_len - tokens_i_len)
            tokens_i = torch.nn.functional.pad(tokens_i, pad, value=pad_id)
        tokens.append(tokens_i)

    if has_audio:
        audio_signal = torch.stack(audio_signal)
        audio_lengths = torch.stack(audio_lengths)
        all_embeddings = torch.stack(all_embeddings)
        embedding_lengths = torch.stack(embedding_lengths)
    else:
        audio_signal, audio_lengths, all_embeddings = None, None
    tokens = torch.stack(tokens)
    tokens_lengths = torch.stack(tokens_lengths)
    if sample_ids is None:
        return audio_signal, audio_lengths, tokens, tokens_lengths, all_embeddings, embedding_lengths
    else:
        sample_ids = torch.tensor(sample_ids, dtype=torch.int32)
        return audio_signal, audio_lengths, tokens, tokens_lengths, all_embeddings, embedding_lengths, sample_ids


class ASRManifestProcessor:
    """
    Class that processes a manifest json file containing paths to audio files, transcripts, and durations (in seconds).
    Each new line is a different sample. Example below:
    {"audio_filepath": "/path/to/audio.wav", "text_filepath": "/path/to/audio.txt", "duration": 23.147}
    ...
    {"audio_filepath": "/path/to/audio.wav", "text": "the transcription", "offset": 301.75, "duration": 0.82, "utt":
    "utterance_id", "ctm_utt": "en_4156", "side": "A"}
    Args:
        manifest_filepath: Path to manifest json as described above. Can be comma-separated paths.
        parser: Str for a language specific preprocessor or a callable.
        max_duration: If audio exceeds this length, do not include in dataset.
        min_duration: If audio is less than this length, do not include in dataset.
        max_utts: Limit number of utterances.
        bos_id: Id of beginning of sequence symbol to append if not None.
        eos_id: Id of end of sequence symbol to append if not None.
        pad_id: Id of pad symbol. Defaults to 0.
    """

    def __init__(
        self,
        manifest_filepath: str,
        parser: Union[str, Callable],
        max_duration: Optional[float] = None,
        min_duration: Optional[float] = None,
        max_utts: int = 0,
        bos_id: Optional[int] = None,
        eos_id: Optional[int] = None,
        pad_id: int = 0,
        index_by_file_id: bool = False,
        *args,
        **kwargs,
    ):
        self.parser = parser
        self.collection = collections.ASRAudioText(
            manifests_files=manifest_filepath,
            parser=parser,
            min_duration=min_duration,
            max_duration=max_duration,
            max_number=max_utts,
            index_by_file_id=index_by_file_id,
            *args,
            **kwargs,
        )
        self.eos_id = eos_id
        self.bos_id = bos_id
        self.pad_id = pad_id

    def process_text_by_id(self, index: int) -> (List[int], int):
        sample = self.collection[index]
        return self.process_text_by_sample(sample)

    def process_text_by_file_id(self, file_id: str) -> (List[int], int):
        manifest_idx = self.collection.mapping[file_id]
        sample = self.collection[manifest_idx]
        return self.process_text_by_sample(sample)

    def process_text_by_sample(self, sample: collections.ASRAudioText.OUTPUT_TYPE) -> (List[int], int):
        t, tl = sample.text_tokens, len(sample.text_tokens)

        if self.bos_id is not None:
            t = [self.bos_id] + t
            tl += 1
        if self.eos_id is not None:
            t = t + [self.eos_id]
            tl += 1

        return t, tl


def expand_audio_filepaths(audio_tar_filepaths, shard_strategy: str, world_size: int, global_rank: int):
    valid_shard_strategies = ['scatter', 'replicate']
    if shard_strategy not in valid_shard_strategies:
        raise ValueError(f"`shard_strategy` must be one of {valid_shard_strategies}")

    if isinstance(audio_tar_filepaths, str):
        # Replace '(' and '[' with '{'
        brace_keys_open = ['(', '[', '<', '_OP_']
        for bkey in brace_keys_open:
            if bkey in audio_tar_filepaths:
                audio_tar_filepaths = audio_tar_filepaths.replace(bkey, "{")

        # Replace ')' and ']' with '}'
        brace_keys_close = [')', ']', '>', '_CL_']
        for bkey in brace_keys_close:
            if bkey in audio_tar_filepaths:
                audio_tar_filepaths = audio_tar_filepaths.replace(bkey, "}")

    if isinstance(audio_tar_filepaths, str):
        # Brace expand
        audio_tar_filepaths = list(braceexpand.braceexpand(audio_tar_filepaths))

    # Check for distributed and partition shards accordingly
    if world_size > 1:
        if shard_strategy == 'scatter':
            logging.info("All tarred dataset shards will be scattered evenly across all nodes.")

            if len(audio_tar_filepaths) % world_size != 0:
                logging.warning(
                    f"Number of shards in tarred dataset ({len(audio_tar_filepaths)}) is not divisible "
                    f"by number of distributed workers ({world_size})."
                )

            begin_idx = (len(audio_tar_filepaths) // world_size) * global_rank
            end_idx = begin_idx + len(audio_tar_filepaths) // world_size
            audio_tar_filepaths = audio_tar_filepaths[begin_idx:end_idx]
            logging.info(
                "Partitioning tarred dataset: process (%d) taking shards [%d, %d)", global_rank, begin_idx, end_idx
            )

        elif shard_strategy == 'replicate':
            logging.info("All tarred dataset shards will be replicated across all nodes.")
        else:
            raise ValueError(f"Invalid shard strategy ! Allowed values are : {valid_shard_strategies}")

    return audio_tar_filepaths


class _AudioTextDataset(Dataset):
    """
    Dataset that loads tensors via a json file containing paths to audio files, transcripts, and durations (in seconds).
    Each new line is a different sample. Example below:
    {"audio_filepath": "/path/to/audio.wav", "text_filepath": "/path/to/audio.txt", "duration": 23.147}
    ...
    {"audio_filepath": "/path/to/audio.wav", "text": "the transcription", "offset": 301.75, "duration": 0.82, "utt":
    "utterance_id", "ctm_utt": "en_4156", "side": "A"}
    Args:
        manifest_filepath: Path to manifest json as described above. Can be comma-separated paths.
        parser: Str for a language specific preprocessor or a callable.
        sample_rate (int): Sample rate to resample loaded audio to
        int_values (bool): If true, load samples as 32-bit integers. Defauts to False.
        augmentor (nemo.collections.asr.parts.perturb.AudioAugmentor): An AudioAugmentor object used to augment loaded
            audio
        max_duration: If audio exceeds this length, do not include in dataset
        min_duration: If audio is less than this length, do not include in dataset
        max_utts: Limit number of utterances
        trim: whether or not to trim silence. Defaults to False
        bos_id: Id of beginning of sequence symbol to append if not None
        eos_id: Id of end of sequence symbol to append if not None
        pad_id: Id of pad symbol. Defaults to 0
        return_sample_id (bool): whether to return the sample_id as a part of each sample
    """

    @property
    def output_types(self) -> Optional[Dict[str, NeuralType]]:
        """Returns definitions of module output ports.
               """
        return {
            'audio_signal': NeuralType(('B', 'T'), AudioSignal()),
            'a_sig_length': NeuralType(tuple('B'), LengthsType()),
            'transcripts': NeuralType(('B', 'T'), LabelsType()),
            'transcript_length': NeuralType(tuple('B'), LengthsType()),
            'sample_id': NeuralType(tuple('B'), LengthsType(), optional=True),
        }

    def __init__(
        self,
        manifest_filepath: str,
        parser: Union[str, Callable],
        sample_rate: int,
        int_values: bool = False,
        augmentor: 'nemo.collections.asr.parts.perturb.AudioAugmentor' = None,
        max_duration: Optional[int] = None,
        min_duration: Optional[int] = None,
        max_utts: int = 0,
        trim: bool = False,
        bos_id: Optional[int] = None,
        eos_id: Optional[int] = None,
        pad_id: int = 0,
        return_sample_id: bool = False,
        *args,
        **kwargs,
    ):
        if type(manifest_filepath) == str:
            manifest_filepath = manifest_filepath.split(",")

        self.manifest_processor = ASRManifestProcessor(
            manifest_filepath=manifest_filepath,
            parser=parser,
            max_duration=max_duration,
            min_duration=min_duration,
            max_utts=max_utts,
            bos_id=bos_id,
            eos_id=eos_id,
            pad_id=pad_id,
            *args,
            **kwargs,
        )
        self.featurizer = WaveformFeaturizer(sample_rate=sample_rate, int_values=int_values, augmentor=augmentor)
        self.trim = trim
        self.return_sample_id = return_sample_id

    def get_manifest_sample(self, sample_id):
        return self.manifest_processor.collection[sample_id]

    def __getitem__(self, index):
        sample = self.manifest_processor.collection[index]
        offset = sample.offset

        if offset is None:
            offset = 0

        features = self.featurizer.process(
            sample.audio_file, offset=offset, duration=sample.duration, trim=self.trim, orig_sr=sample.orig_sr
        )
        f, fl = features, torch.tensor(features.shape[0]).long()

        t, tl = self.manifest_processor.process_text_by_sample(sample=sample)

        if self.return_sample_id:
            output = f, fl, torch.tensor(t).long(), torch.tensor(tl).long(), index
        else:
            output = f, fl, torch.tensor(t).long(), torch.tensor(tl).long()

        return output

    def __len__(self):
        return len(self.manifest_processor.collection)

    def _collate_fn(self, batch):
        return _speech_collate_fn(batch, pad_id=self.manifest_processor.pad_id)


class AudioToCharDataset(_AudioTextDataset):
    """
    Dataset that loads tensors via a json file containing paths to audio
    files, transcripts, and durations (in seconds). Each new line is a
    different sample. Example below:
    {"audio_filepath": "/path/to/audio.wav", "text_filepath":
    "/path/to/audio.txt", "duration": 23.147}
    ...
    {"audio_filepath": "/path/to/audio.wav", "text": "the
    transcription", "offset": 301.75, "duration": 0.82, "utt":
    "utterance_id", "ctm_utt": "en_4156", "side": "A"}
    Args:
        manifest_filepath: Path to manifest json as described above. Can
            be comma-separated paths.
        labels: String containing all the possible characters to map to
        sample_rate (int): Sample rate to resample loaded audio to
        int_values (bool): If true, load samples as 32-bit integers. Defauts to False.
        augmentor (nemo.collections.asr.parts.perturb.AudioAugmentor): An AudioAugmentor
            object used to augment loaded audio
        max_duration: If audio exceeds this length, do not include in dataset
        min_duration: If audio is less than this length, do not include
            in dataset
        max_utts: Limit number of utterances
        blank_index: blank character index, default = -1
        unk_index: unk_character index, default = -1
        normalize: whether to normalize transcript text (default): True
        bos_id: Id of beginning of sequence symbol to append if not None
        eos_id: Id of end of sequence symbol to append if not None
        return_sample_id (bool): whether to return the sample_id as a part of each sample
    """

    @property
    def output_types(self) -> Optional[Dict[str, NeuralType]]:
        """Returns definitions of module output ports.
               """
        return {
            'audio_signal': NeuralType(('B', 'T'), AudioSignal()),
            'a_sig_length': NeuralType(tuple('B'), LengthsType()),
            'transcripts': NeuralType(('B', 'T'), LabelsType()),
            'transcript_length': NeuralType(tuple('B'), LengthsType()),
            'sample_id': NeuralType(tuple('B'), LengthsType(), optional=True),
        }

    def __init__(
        self,
        manifest_filepath: str,
        labels: Union[str, List[str]],
        sample_rate: int,
        int_values: bool = False,
        augmentor: 'nemo.collections.asr.parts.perturb.AudioAugmentor' = None,
        max_duration: Optional[float] = None,
        min_duration: Optional[float] = None,
        max_utts: int = 0,
        blank_index: int = -1,
        unk_index: int = -1,
        normalize: bool = True,
        trim: bool = False,
        bos_id: Optional[int] = None,
        eos_id: Optional[int] = None,
        pad_id: int = 0,
        parser: Union[str, Callable] = 'en',
        return_sample_id: bool = False,
    ):
        self.labels = labels

        parser = parsers.make_parser(
            labels=labels, name=parser, unk_id=unk_index, blank_id=blank_index, do_normalize=normalize
        )

        super().__init__(
            manifest_filepath=manifest_filepath,
            parser=parser,
            sample_rate=sample_rate,
            int_values=int_values,
            augmentor=augmentor,
            max_duration=max_duration,
            min_duration=min_duration,
            max_utts=max_utts,
            trim=trim,
            bos_id=bos_id,
            eos_id=eos_id,
            pad_id=pad_id,
            return_sample_id=return_sample_id,
        )


class AudioToBPEDataset(_AudioTextDataset):
    """
    Dataset that loads tensors via a json file containing paths to audio
    files, transcripts, and durations (in seconds). Each new line is a
    different sample. Example below:
    {"audio_filepath": "/path/to/audio.wav", "text_filepath":
    "/path/to/audio.txt", "duration": 23.147}
    ...
    {"audio_filepath": "/path/to/audio.wav", "text": "the
    transcription", "offset": 301.75, "duration": 0.82, "utt":
    "utterance_id", "ctm_utt": "en_4156", "side": "A"}

    In practice, the dataset and manifest used for character encoding and byte pair encoding
    are exactly the same. The only difference lies in how the dataset tokenizes the text in
    the manifest.

    Args:
        manifest_filepath: Path to manifest json as described above. Can
            be comma-separated paths.
        tokenizer: A subclass of the Tokenizer wrapper found in the common collection,
            nemo.collections.common.tokenizers.TokenizerSpec. ASR Models support a subset of
            all available tokenizers.
        sample_rate (int): Sample rate to resample loaded audio to
        int_values (bool): If true, load samples as 32-bit integers. Defauts to False.
        augmentor (nemo.collections.asr.parts.perturb.AudioAugmentor): An AudioAugmentor
            object used to augment loaded audio
        max_duration: If audio exceeds this length, do not include in dataset
        min_duration: If audio is less than this length, do not include
            in dataset
        max_utts: Limit number of utterances
        trim: Whether to trim silence segments
        use_start_end_token: Boolean which dictates whether to add [BOS] and [EOS]
            tokens to beginning and ending of speech respectively.
        return_sample_id (bool): whether to return the sample_id as a part of each sample
    """

    @property
    def output_types(self) -> Optional[Dict[str, NeuralType]]:
        """Returns definitions of module output ports.
               """
        return {
            'audio_signal': NeuralType(('B', 'T'), AudioSignal()),
            'a_sig_length': NeuralType(tuple('B'), LengthsType()),
            'transcripts': NeuralType(('B', 'T'), LabelsType()),
            'transcript_length': NeuralType(tuple('B'), LengthsType()),
            'sample_id': NeuralType(tuple('B'), LengthsType(), optional=True),
        }

    def __init__(
        self,
        manifest_filepath: str,
        tokenizer: 'nemo.collections.common.tokenizers.TokenizerSpec',
        sample_rate: int,
        int_values: bool = False,
        augmentor: 'nemo.collections.asr.parts.perturb.AudioAugmentor' = None,
        max_duration: Optional[int] = None,
        min_duration: Optional[int] = None,
        max_utts: int = 0,
        trim: bool = False,
        use_start_end_token: bool = True,
        return_sample_id: bool = False,
        *args,
        **kwargs,
    ):
        if use_start_end_token and hasattr(tokenizer, 'bos_token'):
            bos_id = tokenizer.bos_id
        else:
            bos_id = None

        if use_start_end_token and hasattr(tokenizer, 'eos_token'):
            eos_id = tokenizer.eos_id
        else:
            eos_id = None

        if hasattr(tokenizer, 'pad_token'):
            pad_id = tokenizer.pad_id
        else:
            pad_id = 0

        class TokenizerWrapper:
            def __init__(self, tokenizer):
                if isinstance(tokenizer, tokenizers.aggregate_tokenizer.AggregateTokenizer):
                    self.is_aggregate = True
                else:
                    self.is_aggregate = False
                self._tokenizer = tokenizer

            def __call__(self, *args):
                t = self._tokenizer.text_to_ids(*args)
                return t

        super().__init__(
            manifest_filepath=manifest_filepath,
            parser=TokenizerWrapper(tokenizer),
            sample_rate=sample_rate,
            int_values=int_values,
            augmentor=augmentor,
            max_duration=max_duration,
            min_duration=min_duration,
            max_utts=max_utts,
            bos_id=bos_id,
            eos_id=eos_id,
            pad_id=pad_id,
            trim=trim,
            return_sample_id=return_sample_id,
            *args,
            **kwargs,
        )


class AudioAndEmbeddingToBPEDataset(AudioToBPEDataset):
    """
    """

    @property
    def output_types(self) -> Optional[Dict[str, NeuralType]]:
        """Returns definitions of module output ports.
               """
        output = super().output_types
        sample_id = output.pop('sample_id')
        output['speaker_features'] = NeuralType(('B', 'T'), AudioSignal())
        output['features_lengths'] = NeuralType(tuple('B'), LengthsType())
        output['sample_id'] = sample_id
        return output

    def __init__(
        self,
        manifest_filepath: str,
        tokenizer: 'nemo.collections.common.tokenizers.TokenizerSpec',
        sample_rate: int,
        int_values: bool = False,
        augmentor: 'nemo.collections.asr.parts.perturb.AudioAugmentor' = None,
        max_duration: Optional[int] = None,
        min_duration: Optional[int] = None,
        max_utts: int = 0,
        trim: bool = False,
        use_start_end_token: bool = True,
        return_sample_id: bool = False,
        synthetic_generation: bool = False,
    ):
        keep_fields = ["other_audio_filepath", "other_duration", "other_offset"]
        super().__init__(
            manifest_filepath=manifest_filepath,
            tokenizer=tokenizer,
            sample_rate=sample_rate,
            int_values=int_values,
            augmentor=augmentor,
            max_duration=max_duration,
            min_duration=min_duration,
            max_utts=max_utts,
            trim=trim,
            use_start_end_token=use_start_end_token,
            return_sample_id=return_sample_id,
            index_by_speaker_id=synthetic_generation == True,
            keep_fields=[] if synthetic_generation else keep_fields,
        )  # inits  ASRManifestProcessor

        if synthetic_generation:
            self.featurizer = WaveformFeaturizerAndEmbedding(
                sample_rate=sample_rate, int_values=int_values, augmentor=augmentor
            )
        self.synthetic_generation = synthetic_generation

        # self.eval_dir= '/home/yangzhang/code/ts_asr/data/ls_train_clean_mixed'
        # self.manifest_eval= self.eval_dir + '/manifest.json'
        # os.makedirs(self.eval_dir, exist_ok=True)
        # with open(self.manifest_eval, 'w') as fp:
        #     pass
        # self.eval_individual_dir= '/home/yangzhang/code/ts_asr/data/ls_train_clean_aux_utterance'
        # self.manifest_eval_aux_utterance= self.eval_individual_dir + '/manifest.json'
        # os.makedirs(self.eval_individual_dir, exist_ok=True)
        # with open(self.manifest_eval_aux_utterance, 'w') as fp:
        #     pass
        self.manifest_filepath = manifest_filepath

    def __getitem__(self, index):
        sample = self.manifest_processor.collection[index]
        offset = sample.offset

        if offset is None:
            offset = 0

        if self.synthetic_generation:
            target_speaker = sample.speaker
            if len(self.manifest_processor.collection.speaker_mapping[target_speaker]) == 1:
                raise ValueError("target speaker only has one utterance")

            other_utterance_index = np.random.choice(
                self.manifest_processor.collection.speaker_mapping[target_speaker]
            )
            i = 0
            while other_utterance_index == index and i < 100:
                other_utterance_index = np.random.choice(
                    self.manifest_processor.collection.speaker_mapping[target_speaker]
                )
                i += 1
            other_utterance = self.manifest_processor.collection[other_utterance_index]
            other_utterance_duration = other_utterance.duration
            other_utterance_file = other_utterance.audio_file

            if len(self.manifest_processor.collection.speaker_mapping) == 1:
                raise ValueError("only one speaker in dataset")

            second_speaker_id = np.random.choice(list(self.manifest_processor.collection.speaker_mapping.keys()))
            third_speaker_id = np.random.choice(list(self.manifest_processor.collection.speaker_mapping.keys()))
        
            i = 0
            while second_speaker_id == target_speaker  and i < 100:
                second_speaker_id = np.random.choice(list(self.manifest_processor.collection.speaker_mapping.keys()))
                i += 1
            i = 0
            while third_speaker_id == target_speaker  and i < 100:
                third_speaker_id = np.random.choice(list(self.manifest_processor.collection.speaker_mapping.keys()))
                i += 1


            second_speaker_file_index = np.random.choice(
                self.manifest_processor.collection.speaker_mapping[second_speaker_id]
            )
            second_speaker_file = self.manifest_processor.collection[second_speaker_file_index]
            second_speaker_duration = second_speaker_file.duration
            second_speaker_file = second_speaker_file.audio_file


            third_speaker_file_index = np.random.choice(
                self.manifest_processor.collection.speaker_mapping[third_speaker_id]
            )
            third_speaker_file = self.manifest_processor.collection[third_speaker_file_index]
            third_speaker_duration = third_speaker_file.duration
            third_speaker_file = third_speaker_file.audio_file
            
            features, speaker_features = self.featurizer.process(
                sample.audio_file,
                duration=sample.duration,
                other_utterance_file=other_utterance_file,
                other_utterance_duration=other_utterance_duration,
                second_speaker_file=second_speaker_file,
                second_speaker_duration=second_speaker_duration,
                third_speaker_file=third_speaker_file,
                third_speaker_duration=third_speaker_duration,
                offset=offset,
                trim=self.trim,
                orig_sr=sample.orig_sr,
            )
            # for generating eval data
            # if "train" in self.manifest_filepath:
            #     f = f"{self.eval_dir}/{index}.wav"
            #     sf.write(f, features, 16000)
            #     with open(self.manifest_eval, 'a') as fp:
            #         tmp = {"audio_filepath": f, "individual_audio_file": sample.audio_file, "speaker": target_speaker, "duration": len(f)/16000, "text": sample.text_raw, "overlap_audio_filepath_1": second_speaker_file, "overlap_audio_filepath_2": third_speaker_file}
            #         print(tmp)
            #         fp.write(json.dumps(tmp) + "\n")
                    
                    
            #     f = f"{self.eval_individual_dir}/{index}.wav"
            #     sf.write(f, speaker_features, 16000)
            #     with open(self.manifest_eval_aux_utterance, 'a') as fp:
            #         tmp = {"audio_filepath": f, "individual_audio_file": other_utterance.audio_file, "speaker": target_speaker, "duration": other_utterance.duration, "text": other_utterance.text_raw}
            #         fp.write(json.dumps(tmp) + "\n")

        else:
            other_offset = sample.other_offset
            if other_offset is None:
                other_offset = 0
            features = self.featurizer.process(
                sample.audio_file, offset=offset, duration=sample.duration, trim=self.trim, orig_sr=sample.orig_sr
            )
            speaker_features = AudioSegment.from_file(
                sample.other_audio_filepath, offset = other_offset, duration=sample.other_duration, trim=self.trim, orig_sr=sample.orig_sr
            )
            speaker_features = torch.tensor(speaker_features.samples, dtype=torch.float)
        embed_len = torch.tensor(speaker_features.shape[0]).long()

        f, fl = features, torch.tensor(features.shape[0]).long()
        t, tl = self.manifest_processor.process_text_by_id(index)

        if self.return_sample_id:
            output = f, fl, torch.tensor(t).long(), torch.tensor(tl).long(), speaker_features, embed_len, index
        else:
            output = f, fl, torch.tensor(t).long(), torch.tensor(tl).long(), speaker_features, embed_len

        return output

    def _collate_fn(self, batch):
        # to change
        return _speech_embedding_collate_fn(batch, pad_id=self.manifest_processor.pad_id)


class _TarredAudioToTextDataset(IterableDataset):
    """
    A similar Dataset to the AudioToCharDataset/AudioToBPEDataset, but which loads tarred audio files.

    Accepts a single comma-separated JSON manifest file (in the same style as for the AudioToCharDataset/AudioToBPEDataset),
    as well as the path(s) to the tarball(s) containing the wav files. Each line of the manifest should
    contain the information for one audio file, including at least the transcript and name of the audio
    file within the tarball.

    Valid formats for the audio_tar_filepaths argument include:
    (1) a single string that can be brace-expanded, e.g. 'path/to/audio.tar' or 'path/to/audio_{1..100}.tar.gz', or
    (2) a list of file paths that will not be brace-expanded, e.g. ['audio_1.tar', 'audio_2.tar', ...].

    Note: For brace expansion in (1), there may be cases where `{x..y}` syntax cannot be used due to shell interference.
    This occurs most commonly inside SLURM scripts. Therefore we provide a few equivalent replacements.
    Supported opening braces - { <=> (, [, < and the special tag _OP_.
    Supported closing braces - } <=> ), ], > and the special tag _CL_.
    For SLURM based tasks, we suggest the use of the special tags for ease of use.

    See the WebDataset documentation for more information about accepted data and input formats.

    If using multiple workers the number of shards should be divisible by world_size to ensure an
    even split among workers. If it is not divisible, logging will give a warning but training will proceed.
    In addition, if using mutiprocessing, each shard MUST HAVE THE SAME NUMBER OF ENTRIES after filtering
    is applied. We currently do not check for this, but your program may hang if the shards are uneven!

    Notice that a few arguments are different from the AudioToCharDataset; for example, shuffle (bool) has been
    replaced by shuffle_n (int).

    Additionally, please note that the len() of this DataLayer is assumed to be the length of the manifest
    after filtering. An incorrect manifest length may lead to some DataLoader issues down the line.

    Args:
        audio_tar_filepaths: Either a list of audio tarball filepaths, or a
            string (can be brace-expandable).
        manifest_filepath (str): Path to the manifest.
        parser (callable): A callable which is used to pre-process the text output.
        sample_rate (int): Sample rate to resample loaded audio to
        int_values (bool): If true, load samples as 32-bit integers. Defauts to False.
        augmentor (nemo.collections.asr.parts.perturb.AudioAugmentor): An AudioAugmentor
            object used to augment loaded audio
        shuffle_n (int): How many samples to look ahead and load to be shuffled.
            See WebDataset documentation for more details.
            Defaults to 0.
        min_duration (float): Dataset parameter.
            All training files which have a duration less than min_duration
            are dropped. Note: Duration is read from the manifest JSON.
            Defaults to 0.1.
        max_duration (float): Dataset parameter.
            All training files which have a duration more than max_duration
            are dropped. Note: Duration is read from the manifest JSON.
            Defaults to None.
        max_utts (int): Limit number of utterances. 0 means no maximum.
        blank_index (int): Blank character index, defaults to -1.
        unk_index (int): Unknown character index, defaults to -1.
        normalize (bool): Dataset parameter.
            Whether to use automatic text cleaning.
            It is highly recommended to manually clean text for best results.
            Defaults to True.
        trim (bool): Whether to use trim silence from beginning and end
            of audio signal using librosa.effects.trim().
            Defaults to False.
        bos_id (id): Dataset parameter.
            Beginning of string symbol id used for seq2seq models.
            Defaults to None.
        eos_id (id): Dataset parameter.
            End of string symbol id used for seq2seq models.
            Defaults to None.
        pad_id (id): Token used to pad when collating samples in batches.
            If this is None, pads using 0s.
            Defaults to None.
        shard_strategy (str): Tarred dataset shard distribution strategy chosen as a str value during ddp.
            -   `scatter`: The default shard strategy applied by WebDataset, where each node gets
                a unique set of shards, which are permanently pre-allocated and never changed at runtime.
            -   `replicate`: Optional shard strategy, where each node gets all of the set of shards
                available in the tarred dataset, which are permanently pre-allocated and never changed at runtime.
                The benefit of replication is that it allows each node to sample data points from the entire
                dataset independently of other nodes, and reduces dependence on value of `shuffle_n`.

                Note: Replicated strategy allows every node to sample the entire set of available tarfiles,
                and therefore more than one node may sample the same tarfile, and even sample the same
                data points! As such, there is no assured guarantee that all samples in the dataset will be
                sampled at least once during 1 epoch.
        global_rank (int): Worker rank, used for partitioning shards. Defaults to 0.
        world_size (int): Total number of processes, used for partitioning shards. Defaults to 0.
        return_sample_id (bool): whether to return the sample_id as a part of each sample
    """

    def __init__(
        self,
        audio_tar_filepaths: Union[str, List[str]],
        manifest_filepath: str,
        parser: Callable,
        sample_rate: int,
        int_values: bool = False,
        augmentor: Optional['nemo.collections.asr.parts.perturb.AudioAugmentor'] = None,
        shuffle_n: int = 0,
        min_duration: Optional[float] = None,
        max_duration: Optional[float] = None,
        max_utts: int = 0,
        trim: bool = False,
        bos_id: Optional[int] = None,
        eos_id: Optional[int] = None,
        pad_id: int = 0,
        shard_strategy: str = "scatter",
        global_rank: int = 0,
        world_size: int = 0,
        return_sample_id: bool = False,
    ):
        self.manifest_processor = ASRManifestProcessor(
            manifest_filepath=manifest_filepath,
            parser=parser,
            max_duration=max_duration,
            min_duration=min_duration,
            max_utts=max_utts,
            bos_id=bos_id,
            eos_id=eos_id,
            pad_id=pad_id,
            index_by_file_id=True,  # Must set this so the manifest lines can be indexed by file ID
        )

        self.featurizer = WaveformFeaturizer(sample_rate=sample_rate, int_values=int_values, augmentor=augmentor)
        self.trim = trim
        self.eos_id = eos_id
        self.bos_id = bos_id
        self.pad_id = pad_id
        self.return_sample_id = return_sample_id

        audio_tar_filepaths = expand_audio_filepaths(
            audio_tar_filepaths=audio_tar_filepaths,
            shard_strategy=shard_strategy,
            world_size=world_size,
            global_rank=global_rank,
        )

        # Put together WebDataset
        self._dataset = wd.WebDataset(urls=audio_tar_filepaths, nodesplitter=None)

        if shuffle_n > 0:
            self._dataset = self._dataset.shuffle(shuffle_n)
        else:
            logging.info("WebDataset will not shuffle files within the tar files.")

        self._dataset = (
            self._dataset.rename(audio='wav;ogg', key='__key__')
            .to_tuple('audio', 'key')
            .pipe(self._filter)
            .map(f=self._build_sample)
        )

    def _filter(self, iterator):
        """This function is used to remove samples that have been filtered out by ASRAudioText already.
        Otherwise, we would get a KeyError as _build_sample attempts to find the manifest entry for a sample
        that was filtered out (e.g. for duration).
        Note that if using multi-GPU training, filtering may lead to an imbalance in samples in each shard,
        which may make your code hang as one process will finish before the other.
        """

        class TarredAudioFilter:
            def __init__(self, collection):
                self.iterator = iterator
                self.collection = collection

            def __iter__(self):
                return self

            def __next__(self):
                while True:
                    audio_bytes, audio_filename = next(self.iterator)
                    file_id, _ = os.path.splitext(os.path.basename(audio_filename))
                    if file_id in self.collection.mapping:
                        return audio_bytes, audio_filename

        return TarredAudioFilter(self.manifest_processor.collection)

    def _collate_fn(self, batch):
        return _speech_collate_fn(batch, self.pad_id)

    def _build_sample(self, tup):
        """Builds the training sample by combining the data from the WebDataset with the manifest info.
        """
        audio_bytes, audio_filename = tup

        # Grab manifest entry from self.manifest_preprocessor.collection
        file_id, _ = os.path.splitext(os.path.basename(audio_filename))
        manifest_idx = self.manifest_processor.collection.mapping[file_id]
        manifest_entry = self.manifest_processor.collection[manifest_idx]

        offset = manifest_entry.offset
        if offset is None:
            offset = 0

        # Convert audio bytes to IO stream for processing (for SoundFile to read)
        audio_filestream = io.BytesIO(audio_bytes)
        features = self.featurizer.process(
            audio_filestream,
            offset=offset,
            duration=manifest_entry.duration,
            trim=self.trim,
            orig_sr=manifest_entry.orig_sr,
        )
        audio_filestream.close()

        # Audio features
        f, fl = features, torch.tensor(features.shape[0]).long()

        # Text features
        t, tl = manifest_entry.text_tokens, len(manifest_entry.text_tokens)

        self.manifest_processor.process_text_by_sample(sample=manifest_entry)

        if self.bos_id is not None:
            t = [self.bos_id] + t
            tl += 1
        if self.eos_id is not None:
            t = t + [self.eos_id]
            tl += 1

        if self.return_sample_id:
            return f, fl, torch.tensor(t).long(), torch.tensor(tl).long(), manifest_idx
        else:
            return f, fl, torch.tensor(t).long(), torch.tensor(tl).long()

    def get_manifest_sample(self, sample_id):
        return self.manifest_processor.collection[sample_id]

    def __iter__(self):
        return self._dataset.__iter__()

    def __len__(self):
        return len(self.manifest_processor.collection)


class TarredAudioToCharDataset(_TarredAudioToTextDataset):
    """
    A similar Dataset to the AudioToCharDataset, but which loads tarred audio files.

    Accepts a single comma-separated JSON manifest file (in the same style as for the AudioToCharDataset),
    as well as the path(s) to the tarball(s) containing the wav files. Each line of the manifest should
    contain the information for one audio file, including at least the transcript and name of the audio
    file within the tarball.

    Valid formats for the audio_tar_filepaths argument include:
    (1) a single string that can be brace-expanded, e.g. 'path/to/audio.tar' or 'path/to/audio_{1..100}.tar.gz', or
    (2) a list of file paths that will not be brace-expanded, e.g. ['audio_1.tar', 'audio_2.tar', ...].

    See the WebDataset documentation for more information about accepted data and input formats.

    If using multiple workers the number of shards should be divisible by world_size to ensure an
    even split among workers. If it is not divisible, logging will give a warning but training will proceed.
    In addition, if using mutiprocessing, each shard MUST HAVE THE SAME NUMBER OF ENTRIES after filtering
    is applied. We currently do not check for this, but your program may hang if the shards are uneven!

    Notice that a few arguments are different from the AudioToCharDataset; for example, shuffle (bool) has been
    replaced by shuffle_n (int).

    Additionally, please note that the len() of this DataLayer is assumed to be the length of the manifest
    after filtering. An incorrect manifest length may lead to some DataLoader issues down the line.

    Args:
        audio_tar_filepaths: Either a list of audio tarball filepaths, or a
            string (can be brace-expandable).
        manifest_filepath (str): Path to the manifest.
        labels (list): List of characters that can be output by the ASR model.
            For Jasper, this is the 28 character set {a-z '}. The CTC blank
            symbol is automatically added later for models using ctc.
        sample_rate (int): Sample rate to resample loaded audio to
        int_values (bool): If true, load samples as 32-bit integers. Defauts to False.
        augmentor (nemo.collections.asr.parts.perturb.AudioAugmentor): An AudioAugmentor
            object used to augment loaded audio
        shuffle_n (int): How many samples to look ahead and load to be shuffled.
            See WebDataset documentation for more details.
            Defaults to 0.
        min_duration (float): Dataset parameter.
            All training files which have a duration less than min_duration
            are dropped. Note: Duration is read from the manifest JSON.
            Defaults to 0.1.
        max_duration (float): Dataset parameter.
            All training files which have a duration more than max_duration
            are dropped. Note: Duration is read from the manifest JSON.
            Defaults to None.
        max_utts (int): Limit number of utterances. 0 means no maximum.
        blank_index (int): Blank character index, defaults to -1.
        unk_index (int): Unknown character index, defaults to -1.
        normalize (bool): Dataset parameter.
            Whether to use automatic text cleaning.
            It is highly recommended to manually clean text for best results.
            Defaults to True.
        trim (bool): Whether to use trim silence from beginning and end
            of audio signal using librosa.effects.trim().
            Defaults to False.
        bos_id (id): Dataset parameter.
            Beginning of string symbol id used for seq2seq models.
            Defaults to None.
        eos_id (id): Dataset parameter.
            End of string symbol id used for seq2seq models.
            Defaults to None.
        pad_id (id): Token used to pad when collating samples in batches.
            If this is None, pads using 0s.
            Defaults to None.
        shard_strategy (str): Tarred dataset shard distribution strategy chosen as a str value during ddp.
            -   `scatter`: The default shard strategy applied by WebDataset, where each node gets
                a unique set of shards, which are permanently pre-allocated and never changed at runtime.
            -   `replicate`: Optional shard strategy, where each node gets all of the set of shards
                available in the tarred dataset, which are permanently pre-allocated and never changed at runtime.
                The benefit of replication is that it allows each node to sample data points from the entire
                dataset independently of other nodes, and reduces dependence on value of `shuffle_n`.

                Note: Replicated strategy allows every node to sample the entire set of available tarfiles,
                and therefore more than one node may sample the same tarfile, and even sample the same
                data points! As such, there is no assured guarantee that all samples in the dataset will be
                sampled at least once during 1 epoch.
        global_rank (int): Worker rank, used for partitioning shards. Defaults to 0.
        world_size (int): Total number of processes, used for partitioning shards. Defaults to 0.
        return_sample_id (bool): whether to return the sample_id as a part of each sample
    """

    def __init__(
        self,
        audio_tar_filepaths: Union[str, List[str]],
        manifest_filepath: str,
        labels: List[str],
        sample_rate: int,
        int_values: bool = False,
        augmentor: Optional['nemo.collections.asr.parts.perturb.AudioAugmentor'] = None,
        shuffle_n: int = 0,
        min_duration: Optional[float] = None,
        max_duration: Optional[float] = None,
        max_utts: int = 0,
        blank_index: int = -1,
        unk_index: int = -1,
        normalize: bool = True,
        trim: bool = False,
        bos_id: Optional[int] = None,
        eos_id: Optional[int] = None,
        parser: Optional[str] = 'en',
        pad_id: int = 0,
        shard_strategy: str = "scatter",
        global_rank: int = 0,
        world_size: int = 0,
        return_sample_id: bool = False,
    ):
        self.labels = labels

        parser = parsers.make_parser(
            labels=labels, name=parser, unk_id=unk_index, blank_id=blank_index, do_normalize=normalize
        )

        super().__init__(
            audio_tar_filepaths=audio_tar_filepaths,
            manifest_filepath=manifest_filepath,
            parser=parser,
            sample_rate=sample_rate,
            int_values=int_values,
            augmentor=augmentor,
            shuffle_n=shuffle_n,
            min_duration=min_duration,
            max_duration=max_duration,
            max_utts=max_utts,
            trim=trim,
            bos_id=bos_id,
            eos_id=eos_id,
            pad_id=pad_id,
            shard_strategy=shard_strategy,
            global_rank=global_rank,
            world_size=world_size,
            return_sample_id=return_sample_id,
        )


class TarredAudioToBPEDataset(_TarredAudioToTextDataset):
    """
    A similar Dataset to the AudioToBPEDataset, but which loads tarred audio files.

    Accepts a single comma-separated JSON manifest file (in the same style as for the AudioToBPEDataset),
    as well as the path(s) to the tarball(s) containing the wav files. Each line of the manifest should
    contain the information for one audio file, including at least the transcript and name of the audio
    file within the tarball.

    Valid formats for the audio_tar_filepaths argument include:
    (1) a single string that can be brace-expanded, e.g. 'path/to/audio.tar' or 'path/to/audio_{1..100}.tar.gz', or
    (2) a list of file paths that will not be brace-expanded, e.g. ['audio_1.tar', 'audio_2.tar', ...].

    See the WebDataset documentation for more information about accepted data and input formats.

    If using multiple workers the number of shards should be divisible by world_size to ensure an
    even split among workers. If it is not divisible, logging will give a warning but training will proceed.
    In addition, if using mutiprocessing, each shard MUST HAVE THE SAME NUMBER OF ENTRIES after filtering
    is applied. We currently do not check for this, but your program may hang if the shards are uneven!

    Notice that a few arguments are different from the AudioToBPEDataset; for example, shuffle (bool) has been
    replaced by shuffle_n (int).

    Additionally, please note that the len() of this DataLayer is assumed to be the length of the manifest
    after filtering. An incorrect manifest length may lead to some DataLoader issues down the line.

    Args:
        audio_tar_filepaths: Either a list of audio tarball filepaths, or a
            string (can be brace-expandable).
        manifest_filepath (str): Path to the manifest.
        tokenizer (TokenizerSpec): Either a Word Piece Encoding tokenizer (BERT),
            or a Sentence Piece Encoding tokenizer (BPE). The CTC blank
            symbol is automatically added later for models using ctc.
        sample_rate (int): Sample rate to resample loaded audio to
        int_values (bool): If true, load samples as 32-bit integers. Defauts to False.
        augmentor (nemo.collections.asr.parts.perturb.AudioAugmentor): An AudioAugmentor
            object used to augment loaded audio
        shuffle_n (int): How many samples to look ahead and load to be shuffled.
            See WebDataset documentation for more details.
            Defaults to 0.
        min_duration (float): Dataset parameter.
            All training files which have a duration less than min_duration
            are dropped. Note: Duration is read from the manifest JSON.
            Defaults to 0.1.
        max_duration (float): Dataset parameter.
            All training files which have a duration more than max_duration
            are dropped. Note: Duration is read from the manifest JSON.
            Defaults to None.
        max_utts (int): Limit number of utterances. 0 means no maximum.
        trim (bool): Whether to use trim silence from beginning and end
            of audio signal using librosa.effects.trim().
            Defaults to False.
        use_start_end_token: Boolean which dictates whether to add [BOS] and [EOS]
            tokens to beginning and ending of speech respectively.
        pad_id (id): Token used to pad when collating samples in batches.
            If this is None, pads using 0s.
            Defaults to None.
        shard_strategy (str): Tarred dataset shard distribution strategy chosen as a str value during ddp.
            -   `scatter`: The default shard strategy applied by WebDataset, where each node gets
                a unique set of shards, which are permanently pre-allocated and never changed at runtime.
            -   `replicate`: Optional shard strategy, where each node gets all of the set of shards
                available in the tarred dataset, which are permanently pre-allocated and never changed at runtime.
                The benefit of replication is that it allows each node to sample data points from the entire
                dataset independently of other nodes, and reduces dependence on value of `shuffle_n`.

                Note: Replicated strategy allows every node to sample the entire set of available tarfiles,
                and therefore more than one node may sample the same tarfile, and even sample the same
                data points! As such, there is no assured guarantee that all samples in the dataset will be
                sampled at least once during 1 epoch.
        global_rank (int): Worker rank, used for partitioning shards. Defaults to 0.
        world_size (int): Total number of processes, used for partitioning shards. Defaults to 0.
        return_sample_id (bool): whether to return the sample_id as a part of each sample
    """

    def __init__(
        self,
        audio_tar_filepaths: Union[str, List[str]],
        manifest_filepath: str,
        tokenizer: 'nemo.collections.common.tokenizers.TokenizerSpec',
        sample_rate: int,
        int_values: bool = False,
        augmentor: Optional['nemo.collections.asr.parts.perturb.AudioAugmentor'] = None,
        shuffle_n: int = 0,
        min_duration: Optional[float] = None,
        max_duration: Optional[float] = None,
        max_utts: int = 0,
        trim: bool = False,
        use_start_end_token: bool = True,
        shard_strategy: str = "scatter",
        global_rank: int = 0,
        world_size: int = 0,
        return_sample_id: bool = False,
    ):
        if use_start_end_token and hasattr(tokenizer, 'bos_token'):
            bos_id = tokenizer.bos_id
        else:
            bos_id = None

        if use_start_end_token and hasattr(tokenizer, 'eos_token'):
            eos_id = tokenizer.eos_id
        else:
            eos_id = None

        if hasattr(tokenizer, 'pad_token'):
            pad_id = tokenizer.pad_id
        else:
            pad_id = 0

        class TokenizerWrapper:
            def __init__(self, tokenizer):
                if isinstance(tokenizer, tokenizers.aggregate_tokenizer.AggregateTokenizer):
                    self.is_aggregate = True
                else:
                    self.is_aggregate = False
                self._tokenizer = tokenizer

            def __call__(self, *args):
                t = self._tokenizer.text_to_ids(*args)
                return t

        super().__init__(
            audio_tar_filepaths=audio_tar_filepaths,
            manifest_filepath=manifest_filepath,
            parser=TokenizerWrapper(tokenizer),
            sample_rate=sample_rate,
            int_values=int_values,
            augmentor=augmentor,
            shuffle_n=shuffle_n,
            min_duration=min_duration,
            max_duration=max_duration,
            max_utts=max_utts,
            trim=trim,
            bos_id=bos_id,
            eos_id=eos_id,
            pad_id=pad_id,
            shard_strategy=shard_strategy,
            global_rank=global_rank,
            world_size=world_size,
            return_sample_id=return_sample_id,
        )


class BucketingDataset(IterableDataset):
    """
    A Dataset which wraps another IterableDataset and adopts it for bucketing
    Args:
        dataset (IterableDataset): The IterableDataset to get wrapped
        bucketing_batch_size (int): Number of samples to build a batch
    """

    def __init__(
        self, dataset: IterableDataset, bucketing_batch_size: int,
    ):
        self.wrapped_dataset = dataset
        self.bucketing_batch_size = bucketing_batch_size
        super().__init__()

    def _collate_fn(self, batch):
        return _speech_collate_fn(batch[0], self.wrapped_dataset.pad_id)

    def __iter__(self):
        return BucketingIterator(
            wrapped_iter=self.wrapped_dataset._dataset.__iter__(), bucketing_batch_size=self.bucketing_batch_size
        ).__iter__()

    def __len__(self):
        return int(math.ceil(len(self.wrapped_dataset) / float(self.bucketing_batch_size)))


class BucketingIterator:
    def __init__(self, wrapped_iter, bucketing_batch_size):
        self.wrapped_iter = wrapped_iter
        self.bucketing_batch_size = bucketing_batch_size

    def __iter__(self):
        return self

    def __next__(self):
        batches = []
        for idx in range(self.bucketing_batch_size):
            try:
                sample = next(self.wrapped_iter)
            except StopIteration:
                break
            batches.append(sample)
        if len(batches) == 0:
            raise StopIteration
        return batches


class RandomizedChainDataset(ChainDataset):
    def __init__(self, datasets: Iterable[Dataset], rnd_seed=0) -> None:
        super(RandomizedChainDataset, self).__init__(list(datasets))
        self.rnd_gen = np.random.RandomState(rnd_seed)

    def __iter__(self):
        shuffled_order = self.rnd_gen.permutation(len(self.datasets))
        for dataset_idx in shuffled_order:
            d = self.datasets[dataset_idx]
            assert isinstance(d, IterableDataset), "ChainDataset only supports IterableDataset"
            for x in d:
                yield x<|MERGE_RESOLUTION|>--- conflicted
+++ resolved
@@ -22,12 +22,6 @@
 import soundfile as sf
 import torch
 import webdataset as wd
-<<<<<<< HEAD
-from genericpath import exists
-from scipy.stats import betabinom
-from torch.nn import functional as F
-=======
->>>>>>> 470587af
 from torch.utils.data import ChainDataset
 from transformers import IBERT_PRETRAINED_MODEL_ARCHIVE_LIST
 
