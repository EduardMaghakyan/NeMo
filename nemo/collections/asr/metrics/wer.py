--- conflicted
+++ resolved
@@ -146,26 +146,12 @@
             Either a list of str which represent the CTC decoded strings per sample,
             or a list of Hypothesis objects containing additional information.
         """
-
         hypotheses = []
         # Drop predictions to CPU
         predictions = move_dimension_to_the_front(predictions, self.batch_dim_index)
         prediction_cpu_tensor = predictions.long().cpu()
         # iterate over batch
         for ind in range(prediction_cpu_tensor.shape[0]):
-<<<<<<< HEAD
-            prediction = prediction_cpu_tensor[ind].detach().numpy().tolist()
-            if predictions_len is not None:
-                prediction = prediction[: predictions_len[ind]]
-            # CTC decoding procedure
-            decoded_prediction = []
-            previous = self.blank_id
-            for p in prediction:
-                if (p != previous or previous == self.blank_id) and p != self.blank_id:
-                    decoded_prediction.append(p)
-                previous = p
-            import pdb
-=======
             if self.fold_consecutive:
                 prediction = prediction_cpu_tensor[ind].detach().numpy().tolist()
                 if predictions_len is not None:
@@ -182,9 +168,7 @@
                 if predictions_len is not None:
                     prediction = prediction[: predictions_len[ind]]
                 decoded_prediction = prediction[prediction != self.blank_id].tolist()
->>>>>>> 84236ba2
-
-            pdb.set_trace()
+
             text = self.decode_tokens_to_str(decoded_prediction)
 
             if not return_hypotheses:
