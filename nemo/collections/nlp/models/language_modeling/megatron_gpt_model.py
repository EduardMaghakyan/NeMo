# Copyright (c) 2021, NVIDIA CORPORATION.  All rights reserved.
#
# Licensed under the Apache License, Version 2.0 (the "License");
# you may not use this file except in compliance with the License.
# You may obtain a copy of the License at
#
#     http://www.apache.org/licenses/LICENSE-2.0
#
# Unless required by applicable law or agreed to in writing, software
# distributed under the License is distributed on an "AS IS" BASIS,
# WITHOUT WARRANTIES OR CONDITIONS OF ANY KIND, either express or implied.
# See the License for the specific language governing permissions and
# limitations under the License.

import re
from typing import Any, Dict, List, Optional, Union

import torch
from omegaconf.dictconfig import DictConfig
from pytorch_lightning.trainer.trainer import Trainer

from nemo.collections.nlp.data.language_modeling.megatron.gpt_dataset import build_train_valid_test_datasets
from nemo.collections.nlp.data.language_modeling.megatron.megatron_batch_samplers import (
    MegatronPretrainingBatchSampler,
    MegatronPretrainingRandomBatchSampler,
)
from nemo.collections.nlp.models.language_modeling.megatron.gpt_model import GPTModel
from nemo.collections.nlp.models.language_modeling.megatron_base_model import MegatronBaseModel
from nemo.collections.nlp.modules.common.megatron.module import Float16Module
from nemo.collections.nlp.modules.common.megatron.utils import (
    average_losses_across_data_parallel_group,
    get_all_params_for_weight_decay_optimization,
    get_params_for_weight_decay_optimization,
)
from nemo.collections.nlp.modules.common.text_generation_utils import (
    generate,
    get_computeprob_response,
    get_default_length_params,
    get_default_sampling_params,
    megatron_gpt_generate,
)
from nemo.collections.nlp.modules.common.transformer.text_generation import (
    LengthParam,
    OutputType,
    SamplingParam,
    TextGeneration,
)
from nemo.collections.nlp.parts.utils_funcs import get_last_rank
from nemo.core.classes.common import PretrainedModelInfo
from nemo.utils import AppState, logging
from nemo.utils.get_rank import is_global_rank_zero

try:
    from apex.transformer import parallel_state
    from apex.transformer.pipeline_parallel.schedules.common import build_model
    from apex.transformer.pipeline_parallel.schedules.fwd_bwd_pipelining_without_interleaving import (
        forward_backward_pipelining_without_interleaving,
    )
    from apex.transformer.pipeline_parallel.schedules.fwd_bwd_pipelining_with_interleaving import (
        _forward_backward_pipelining_with_interleaving,
    )
    from apex.transformer.pipeline_parallel.schedules.fwd_bwd_no_pipelining import forward_backward_no_pipelining
    from apex.transformer.pipeline_parallel.utils import get_num_microbatches

    HAVE_APEX = True
except (ImportError, ModuleNotFoundError):
    HAVE_APEX = False


class MegatronGPTModel(MegatronBaseModel, TextGeneration):
    """
    Megatron GPT pretraining
    """

    def __init__(self, cfg: DictConfig, trainer: Trainer):
        if not HAVE_APEX:
            raise ImportError(
                "Apex was not found. Please see the NeMo README for installation instructions: https://github.com/NVIDIA/NeMo#megatron-gpt."
            )
        # this prevents base constructor from initializing tokenizer
        self.tokenizer = None
        super().__init__(cfg, trainer=trainer, no_lm_init=True)

        self._validate_trainer()

        self.megatron_amp_o2 = cfg.get('megatron_amp_O2', False)
        self.with_distributed_adam = cfg.optim.get('name') == 'distributed_fused_adam'

        if not self.megatron_amp_o2 and self.cfg.get('virtual_pipeline_model_parallel_size', None):
            raise ValueError('Virtual pipeline model parallel is only supported when using megatron_amp_O2')

        if self.with_distributed_adam and not self.megatron_amp_o2:
            raise ValueError(
                "Distributed optimizers require O2. Please set megatron_amp_O2 to True in the model config."
            )

        self.model = build_model(
            model_provider_func=self.model_provider_func,
            wrap_with_ddp=False,
            virtual_pipeline_model_parallel_size=self.cfg.get('virtual_pipeline_model_parallel_size', None),
        )

        if self.megatron_amp_o2:

            if not self.with_distributed_adam:
                # Pre-allocate the model on GPU to have master parameters allocated on the same device with matching data type
                for module in self.model:
                    module.cuda(torch.cuda.current_device())

            # Model wrapper to convert both model and inputs to half precision
            converted_model = []
            for module in self.model:
                converted_model.append(Float16Module(module=module, precision=cfg.precision))
                self.model = converted_model

        if self.trainer.precision == 32:
            self.autocast_dtype = torch.float
        elif self.trainer.precision == 16:
            self.autocast_dtype = torch.half
        elif self.trainer.precision == 'bf16':
            self.autocast_dtype = torch.bfloat16
        else:
            raise ValueError('precision must be in [32, 16, "bf16"]')

        # configuration used for inference
        self._inference_config = None

    def set_inference_config(self, inference_config):
        self._inference_config = inference_config

    def get_inference_config(self):
        return self._inference_config

    def model_provider_func(self, pre_process, post_process):
        """Model depends on pipeline paralellism."""
        model = GPTModel(
            vocab_size=self.padded_vocab_size,
            hidden_size=self.cfg.hidden_size,
            max_position_embeddings=self.cfg.max_position_embeddings,
            num_layers=self.cfg.num_layers,
            num_attention_heads=self.cfg.num_attention_heads,
            apply_query_key_layer_scaling=self.cfg.get('apply_query_key_layer_scaling', True),
            kv_channels=self.cfg.get('kv_channels', None),
            ffn_hidden_size=self.cfg.ffn_hidden_size,
            num_tokentypes=0,
            parallel_output=True,
            pre_process=pre_process,
            post_process=post_process,
            init_method_std=self.cfg.get('init_method_std', 0.02),
            use_scaled_init_method=self.cfg.get('use_scaled_init_method', True),
            fp16_lm_cross_entropy=self.cfg.get('fp16_lm_cross_entropy', False),
            use_cpu_initialization=self.cfg.get('use_cpu_initialization', False),
            hidden_dropout=self.cfg.get('hidden_dropout', 0.1),
            precision=self.cfg.get('precision', 16),
            fp32_residual_connection=self.cfg.get('fp32_residual_connection', False),
            activations_checkpoint_granularity=self.cfg.get('activations_checkpoint_granularity', None),
            activations_checkpoint_method=self.cfg.get('activations_checkpoint_method', None),
            activations_checkpoint_num_layers=self.cfg.get('activations_checkpoint_num_layers', 1),
            normalization=self.cfg.get('normalization', 'layernorm'),
            layernorm_epsilon=self.cfg.get('layernorm_epsilon', 1e-5),
            onnx_safe=self.cfg.get('onnx_safe', False),
            persist_layer_norm=self.cfg.get('persist_layer_norm', False),
            sequence_parallel=self.cfg.get('sequence_parallel', False),
            gradient_accumulation_fusion=self.cfg.get('gradient_accumulation_fusion', False),
        )

        return model

    def setup_optimizer_param_groups(self):
        """ModelPT override. Optimizer will get self._optimizer_param_groups"""
        if self.cfg.get('do_layer_norm_weight_decay', False):
            self._optimizer_param_groups = get_all_params_for_weight_decay_optimization(self.model)
        else:
            self._optimizer_param_groups = get_params_for_weight_decay_optimization(self.model)

    def setup_optimization(
        self, optim_config: Optional[Union[DictConfig, Dict]] = None, optim_kwargs: Optional[Dict[str, Any]] = None,
    ):
        optim_kwargs = {} if optim_kwargs is None else optim_kwargs.copy()
        if self.with_distributed_adam:
            optim_kwargs['process_group'] = parallel_state.get_data_parallel_group()
            optim_kwargs['param_sync_dtype'] = self.autocast_dtype
            optim_kwargs['contiguous_grad_buffer'] = True
        return super().setup_optimization(optim_config=optim_config, optim_kwargs=optim_kwargs)

    def forward(self, tokens, text_position_ids, attention_mask, labels):
        output_tensor = self.model(tokens, text_position_ids, attention_mask, labels=labels)
        return output_tensor

    def training_step(self, batch, batch_idx):
        """
            Our dataloaders produce a micro-batch and then we fetch
            a number of microbatches depending on the global batch size and model parallel size
            from the dataloader to produce a list of microbatches.
            Batch should be a list of microbatches and those microbatches should on CPU.
            Microbatches are then moved to GPU during the pipeline.
            The list of microbatches is then piped through the pipeline using Apex fwd/bwd functions.
        """

        # we zero grads here because we also call backward in the apex fwd/bwd functions
        self._optimizer.zero_grad()

        if parallel_state.is_pipeline_first_stage(ignore_virtual=True) or parallel_state.is_pipeline_last_stage(
            ignore_virtual=True
        ):
            # we prepare the micro batches for the apex fwd/bwd function
            batch_for_pipeline = self.process_global_batch(batch)
        else:
            # The intermediate pipeline stages do not need any inputs from data loader
            # GPT3 uses decoder with AttnMask:causal, thus doesn't need attention_mask
            batch_for_pipeline = None

        tensor_shape = [self.cfg.encoder_seq_length, self.cfg.micro_batch_size, self.cfg.hidden_size]

        if self.cfg.get('pipeline_model_parallel_size', 1) > 1:
            if self.cfg.get('virtual_pipeline_model_parallel_size', 1) is not None:
                losses_reduced_per_micro_batch = _forward_backward_pipelining_with_interleaving(
                    forward_step_func=self.get_forward_output_and_loss_func(),
                    batch=batch_for_pipeline,
                    model=self.model,
                    forward_only=False,
                    tensor_shape=tensor_shape,
                    dtype=self.autocast_dtype,
                    grad_scaler=self.trainer.precision_plugin.scaler if self.cfg.precision == 16 else None,
                    sequence_parallel_enabled=self.cfg.get('sequence_parallel', False),
                )
            else:
                losses_reduced_per_micro_batch = forward_backward_pipelining_without_interleaving(
                    forward_step_func=self.get_forward_output_and_loss_func(),
                    batch=batch_for_pipeline,
                    model=self.model,
                    forward_only=False,
                    tensor_shape=tensor_shape,
                    dtype=self.autocast_dtype,
                    grad_scaler=self.trainer.precision_plugin.scaler if self.cfg.precision == 16 else None,
                    sequence_parallel_enabled=self.cfg.get('sequence_parallel', False),
                )
        else:
            # no pipeline parallelism so we reduce grads asynchronously if not using sequence parallelism
            if self.megatron_amp_o2 and not self.cfg.get('sequence_parallel', False):
                if self.with_distributed_adam:
                    custom_sync_context_handler = lambda: self._optimizer.no_sync(greedy_grad_copy=True)
                else:
                    custom_sync_context_handler = self._optimizer.no_sync
            else:
                # TODO: enable async grad all reduce for O1/autocast mixed precision training
                custom_sync_context_handler = None
            losses_reduced_per_micro_batch = forward_backward_no_pipelining(
                forward_step_func=self.get_forward_output_and_loss_func(),
                batch=batch_for_pipeline,
                model=self.model,
                forward_only=False,
                tensor_shape=tensor_shape,
                dtype=self.autocast_dtype,
                grad_scaler=self.trainer.precision_plugin.scaler if self.cfg.precision == 16 else None,
                custom_sync_context_handler=custom_sync_context_handler,
            )

        # only the last stages of the pipeline return losses
        if losses_reduced_per_micro_batch:
            # average loss across micro batches
            loss_tensors_list = [loss_reduced['avg'] for loss_reduced in losses_reduced_per_micro_batch]
            loss_tensor = torch.concat(loss_tensors_list)
            loss_mean = loss_tensor.mean()
        else:
            loss_mean = torch.tensor(0.0).cuda()

        # when using sequence parallelism, the sequence parallel layernorm grads must be all-reduced
        if self.cfg.get('tensor_model_parallel_size', 1) > 1 and self.cfg.get('sequence_parallel', False):
            self.allreduce_sequence_parallel_gradients()

        if self.with_distributed_adam:
            # gradients are reduced internally in distributed optimizer
            pass
        elif self.megatron_amp_o2:
            # when using pipeline parallelism grads must be all-reduced after the pipeline (not asynchronously)
            if self.cfg.get('pipeline_model_parallel_size', 1) > 1 or self.cfg.get('sequence_parallel', False):
                # main grads are stored in the MainParamsOptimizer wrapper
                self._optimizer.allreduce_main_grads()
        else:
            # async grad allreduce is not currently implemented for O1/autocasting mixed precision training
            # so we all-reduce gradients after the pipeline
            self.allreduce_gradients()  # @sangkug we think this is causing memory to blow up (hurts perf)

        if self.cfg.get('pipeline_model_parallel_size', 1) > 1:
            # when using pipeline parallelism the first and last stage must keep embeddings in sync
            self.allreduce_first_last_embeddings()

        ## logging
        # we can only log on one rank if it is rank zero so we broadcast from last rank
        # we can avoid this broadcast by updating the PTL log function to accept specific ranks
        torch.distributed.broadcast(loss_mean, get_last_rank())

        if self.cfg.precision == 16:
            loss_scale = self.trainer.precision_plugin.scaler._scale
            if loss_scale is not None:
                self.log('loss_scale', loss_scale)

        self.log('reduced_train_loss', loss_mean, prog_bar=True, rank_zero_only=True)
        lr = self._optimizer.param_groups[0]['lr']
        self.log('lr', lr, rank_zero_only=True)
        self.log('global_step', self.trainer.global_step, prog_bar=True, rank_zero_only=True)
        # TODO: make sure compute_consumed_samples works for pipeline parallelism
        self.log(
            'consumed_samples',
            self.compute_consumed_samples(self.trainer.global_step - self.init_global_step),
            prog_bar=True,
            rank_zero_only=True,
        )

        return loss_mean

    def backward(self, *args, **kwargs):
        """ LightningModule hook to do backward.
            We want this to do nothing since we run backward in the fwd/bwd functions from apex.
            No need to call it here.
        """
        return

    def optimizer_zero_grad(self, *args, **kwargs):
        """ LightningModule hook to zero grad.
            We want this to do nothing as we are zeroing grads during the training_step.
        """
        return

    def allreduce_sequence_parallel_gradients(self):
        """ All-reduce layernorm parameters across model parallel nodes when sequence parallelism is used.
            Modified from megatron-lm:
            https://gitlab-master.nvidia.com/ADLR/megatron-lm/-/blob/3f91f09bb2ab32f9904b47f46f19d2fc3f518ed8/megatron/training.py#L425
        """
        grads = []
        for module in self.model:
            for param in module.parameters():
                if getattr(param, 'sequence_parallel_enabled', False):
                    if self.megatron_amp_o2:
                        grad = param.main_grad
                    else:
                        grad = param.grad
                    grads.append(grad.data)
        coalesced = torch._utils._flatten_dense_tensors(grads)
        torch.distributed.all_reduce(coalesced, group=parallel_state.get_tensor_model_parallel_group())
        for buf, synced in zip(grads, torch._utils._unflatten_dense_tensors(coalesced, grads)):
            buf.copy_(synced)

    def allreduce_first_last_embeddings(self):

        # Modified from megatron-lm: https://github.com/NVIDIA/Megatron-LM/blob/d41696840ed0a7edb7e0499eb82a48ae112d9bb3/megatron/training.py#L407
        # All-reduce word_embeddings' grad across first and last stages to ensure
        # that word_embeddings parameters stay in sync.
        # This should only run for models that support pipelined model parallelism
        # (BERT and GPT-2).
        if parallel_state.get_pipeline_model_parallel_world_size() > 1 and (
            parallel_state.is_pipeline_first_stage(ignore_virtual=True)
            or parallel_state.is_pipeline_last_stage(ignore_virtual=True)
        ):
            if parallel_state.is_pipeline_first_stage(ignore_virtual=True):
                module = self.model[0]  # only the first virtual rank has the embeddings
            if parallel_state.is_pipeline_last_stage(ignore_virtual=True):
                module = self.model[-1]  # only the last virtual rank has the embeddings
            if module.share_token_embeddings:
                word_embeddings_weight = module.word_embeddings_weight()
                if self.megatron_amp_o2:
                    # O2 recipe stores a "main" copy of weights and grads
                    grad = word_embeddings_weight.main_grad
                else:
                    grad = word_embeddings_weight.grad
                torch.distributed.all_reduce(grad, group=parallel_state.get_embedding_group())

    def get_forward_output_and_loss_func(self):
        def fwd_output_and_loss_func(batch, model):
            if parallel_state.get_pipeline_model_parallel_world_size() == 1:
                batch = [x.cuda(non_blocking=True) for x in batch]
                tokens, labels, loss_mask, attention_mask, position_ids = batch
                attention_mask = attention_mask[0:1]
            else:
                # GPT3 uses only causal mask, which doesn't need attention mask
                if parallel_state.is_pipeline_first_stage():
                    # Fist pipeline stage needs only the tokens and position_ids
                    tokens = batch[0].cuda(non_blocking=True)
                    position_ids = batch[4].cuda(non_blocking=True)
                    labels, loss_mask, attention_mask = None, None, None
                elif parallel_state.is_pipeline_last_stage():
                    # Last pipeline stage needs only the labels and loss_mask
                    labels = batch[1].cuda(non_blocking=True)
                    loss_mask = batch[2].cuda(non_blocking=True)
                    tokens, attention_mask, position_ids = None, None, None
                else:
                    # Intermediate pipeline stage doesn't need any inputs
                    tokens, labels, loss_mask, attention_mask, position_ids = None, None, None, None, None

            output_tensor = model(tokens, position_ids, attention_mask, labels)

            def loss_func(output_tensor):
                loss = self.loss_func(loss_mask, output_tensor)
                reduced_loss = average_losses_across_data_parallel_group([loss])
                return loss, {'avg': reduced_loss}

            return output_tensor, loss_func

        return fwd_output_and_loss_func

    def get_forward_output_only_func(self):
        def fwd_output_only_func(batch, model):
            extra_arg = {}
            if len(batch) == 3:
                batch = [x.cuda() for x in batch]
                tokens, attention_mask, position_ids = batch
                attention_mask = attention_mask[0:1]
            else:
                (
                    tokens,
                    attention_mask,
                    position_ids,
                    set_inference_key_value_memory,
                    inference_max_sequence_len,
                ) = batch
                tokens = tokens.cuda()
                attention_mask = attention_mask.cuda()
                position_ids = position_ids.cuda()
                attention_mask = attention_mask[0:1]
                extra_arg['set_inference_key_value_memory'] = set_inference_key_value_memory[0].item()
                extra_arg['inference_max_sequence_len'] = inference_max_sequence_len[0].item()
            output_tensor = model(tokens, position_ids, attention_mask, **extra_arg)

            def id_func(output_tensor):
                return output_tensor, {'logits': output_tensor}

            return output_tensor, id_func

        return fwd_output_only_func

    def on_fit_start(self) -> None:
        # keep a copy of init_global_step
        self.init_global_step = self.trainer.global_step
        return super().on_fit_start()

    def validation_step(self, batch, batch_idx):
        """
            Our dataloaders produce a micro-batch and then we fetch
            a number of microbatches depending on the global batch size and model parallel size
            from the dataloader to produce a list of microbatches.
            The list of microbatches is then piped through the pipeline using Apex fwd/bwd functions.
        """

        batch_for_pipeline = self.process_global_batch(batch)
        tensor_shape = [self.cfg.encoder_seq_length, self.cfg.micro_batch_size, self.cfg.hidden_size]

        if self.cfg.get('pipeline_model_parallel_size', 1) > 1:
            if self.cfg.get('virtual_pipeline_model_parallel_size', 1) is not None:
                losses_reduced_per_micro_batch = _forward_backward_pipelining_with_interleaving(
                    forward_step_func=self.get_forward_output_and_loss_func(),
                    batch=batch_for_pipeline,
                    model=self.model,
                    forward_only=True,
                    tensor_shape=tensor_shape,
                    dtype=self.autocast_dtype,
                    sequence_parallel_enabled=self.cfg.get('sequence_parallel', False),
                )
            else:
                losses_reduced_per_micro_batch = forward_backward_pipelining_without_interleaving(
                    forward_step_func=self.get_forward_output_and_loss_func(),
                    batch=batch_for_pipeline,
                    model=self.model,
                    forward_only=True,
                    tensor_shape=tensor_shape,
                    dtype=self.autocast_dtype,
                    sequence_parallel_enabled=self.cfg.get('sequence_parallel', False),
                )
        else:
            losses_reduced_per_micro_batch = forward_backward_no_pipelining(
                forward_step_func=self.get_forward_output_and_loss_func(),
                batch=batch_for_pipeline,
                model=self.model,
                forward_only=True,
                tensor_shape=tensor_shape,
                dtype=self.autocast_dtype,
            )

        if losses_reduced_per_micro_batch:
            # average loss across micro batches
            loss_tensors_list = [loss_reduced['avg'] for loss_reduced in losses_reduced_per_micro_batch]
            loss_tensor = torch.concat(loss_tensors_list)
            loss_mean = loss_tensor.mean()
        else:
            # we're not on the last pipeline stage so no losses
            loss_mean = []

        return loss_mean

    def validation_epoch_end(self, outputs):
<<<<<<< HEAD
        if not outputs:
            return
        if parallel_state.is_pipeline_last_stage(ignore_virtual=True):
=======
        if parallel_state.is_pipeline_last_stage():
>>>>>>> 9118aed8
            # only the last pipeline parallel stages return loss
            averaged_loss = torch.stack(outputs).mean()
        else:
            averaged_loss = torch.tensor(0.0).cuda()

        # we can only log on one rank if it is rank zero so we broadcast from last rank
        torch.distributed.broadcast(averaged_loss, get_last_rank())

        self.log('val_loss', averaged_loss, prog_bar=True, rank_zero_only=True)
        self.log(
            'consumed_samples',
            self.compute_consumed_samples(self.trainer.global_step - self.init_global_step),
            rank_zero_only=True,
        )
        self.log('global_step', self.trainer.global_step, prog_bar=True, rank_zero_only=True)

    def test_step(self, batch, batch_idx):
        return self.validation_step(batch, batch_idx)

    def test_epoch_end(self, outputs):
        averaged_loss = average_losses_across_data_parallel_group(outputs)
        logging.info(f'test_loss: {averaged_loss[0]}')

    def loss_func(self, loss_mask, output_tensor):
        losses = output_tensor.float()
        loss_mask = loss_mask.view(-1).float()
        # TODO: add nemo version here
        loss = torch.sum(losses.view(-1) * loss_mask) / loss_mask.sum()  # sequence level nll
        return loss

    def process_global_batch(self, global_batch):
        """ Prepares the global batch for apex fwd/bwd functions.
            Global batch is a list of micro batches.
        """
        return [
            global_batch["tokens"],
            global_batch["labels"],
            global_batch["loss_mask"],
            global_batch["attention_mask"],
            global_batch["position_ids"],
        ]

    def build_train_valid_test_datasets(self):
        logging.info('Building GPT datasets.')
        global_batch_size = self.cfg.global_batch_size
        max_train_steps = self.trainer.max_steps
        eval_iters = (max_train_steps // self.trainer.val_check_interval + 1) * self.trainer.limit_val_batches
        test_iters = self.trainer.limit_test_batches

        train_valid_test_num_samples = [
            max_train_steps * global_batch_size,
            eval_iters * global_batch_size,
            test_iters * global_batch_size,
        ]
        self._train_ds, self._validation_ds, self._test_ds = build_train_valid_test_datasets(
            cfg=self.cfg,
            trainer=self.trainer,
            data_prefix=self.cfg.data.data_prefix,
            data_impl=self.cfg.data.data_impl,
            splits_string=self.cfg.data.splits_string,
            train_valid_test_num_samples=train_valid_test_num_samples,
            seq_length=self.cfg.data.seq_length,
            seed=self.cfg.seed,
            skip_warmup=self.cfg.data.get('skip_warmup', True),
            tokenizer=self.tokenizer,
        )
        if self._train_ds is not None:
            logging.info(f'Length of train dataset: {len(self._train_ds)}')
        if self._validation_ds is not None:
            logging.info(f'Length of val dataset: {len(self._validation_ds)}')
        if self._test_ds is not None:
            logging.info(f'Length of test dataset: {len(self._test_ds)}')
        logging.info(f'Finished building GPT datasets.')

        return self._train_ds, self._validation_ds, self._test_ds

    def build_pretraining_data_loader(self, dataset, consumed_samples):
        """Buld dataloader given an input dataset."""

        if dataset is None:
            return None

        logging.info(f'Building dataloader with consumed samples: {consumed_samples}')
        # Megatron sampler
        if hasattr(self.cfg.data, 'dataloader_type') and self.cfg.data.dataloader_type is not None:
            if self.cfg.data.dataloader_type == 'single':
                batch_sampler = MegatronPretrainingBatchSampler(
                    total_samples=len(dataset),
                    consumed_samples=consumed_samples,
                    micro_batch_size=self.cfg.micro_batch_size,
                    global_batch_size=self.cfg.global_batch_size,
                    data_parallel_rank=parallel_state.get_data_parallel_rank(),
                    data_parallel_size=parallel_state.get_data_parallel_world_size(),
                    drop_last=self.cfg.get('drop_last', True),
                )
            elif self.cfg.data.dataloader_type == 'cyclic':
                batch_sampler = MegatronPretrainingRandomBatchSampler(
                    total_samples=len(dataset),
                    consumed_samples=consumed_samples,
                    micro_batch_size=self.cfg.micro_batch_size,
                    global_batch_size=self.cfg.global_batch_size,
                    data_parallel_rank=parallel_state.get_data_parallel_rank(),
                    data_parallel_size=parallel_state.get_data_parallel_world_size(),
                    drop_last=self.cfg.get('drop_last', True),
                )
            else:
                raise ValueError('cfg.data.dataloader_type must be "single" or "cyclic"')
        else:
            raise ValueError('cfg.data.dataloader_type not found. Must be "single" or "cyclic"')

        return torch.utils.data.DataLoader(
            dataset, batch_sampler=batch_sampler, num_workers=self.cfg.data.num_workers, pin_memory=True,
        )

    def setup(self, stage=None):
        """ PTL hook that is executed after DDP spawns.
            We setup datasets here as megatron datasets require DDP to instantiate.
            See https://pytorch-lightning.readthedocs.io/en/latest/common/lightning_module.html#setup for more information.
        Args:
            stage (str, optional): Can be 'fit', 'validate', 'test' or 'predict'. Defaults to None.
        """

        # log number of parameters
        if self.is_data_parallel_rank_zero():
            num_parameters = sum(
                [sum([p.nelement() for p in model_module.parameters()]) for model_module in self.model]
            )
            logging.info(
                f'Pipeline model parallel rank: {parallel_state.get_pipeline_model_parallel_rank()}, '
                f'Tensor model parallel rank: {parallel_state.get_tensor_model_parallel_rank()}, '
                f'Number of parameters: {num_parameters:.2e}.'
            )

        resume_checkpoint_path = self.trainer._checkpoint_connector.resume_from_checkpoint_fit_path
        if resume_checkpoint_path:
            try:
                init_consumed_samples = int(
                    float(re.findall(r"consumed_samples\=([0-9]+.[0-9]+)", resume_checkpoint_path)[0])
                )
            except (ValueError, TypeError):
                logging.warning("Cannot parse the checkpoint file to get the consumed samples. assume it is zero.")
                init_consumed_samples = 0
        else:
            init_consumed_samples = 0
        self.init_consumed_samples = init_consumed_samples

        if stage == 'predict':
            return
        else:
            # TODO: consider adding a ModelPT guard to check if model is being restored.
            # allowing restored models to optionally setup datasets
            self.build_train_valid_test_datasets()
            self.setup_training_data(self.cfg.data)
            self.setup_validation_data(self.cfg.data)
            self.setup_test_data(self.cfg.data)

        # when using pipeline model parallel the final stage need to initialize word embeddings
        if parallel_state.get_pipeline_model_parallel_world_size() > 1:
            for i, module in enumerate(self.model):
                parallel_state.set_virtual_pipeline_model_parallel_rank(i)
                module.sync_initial_word_embeddings()
            parallel_state.set_virtual_pipeline_model_parallel_rank(0)
            # for module in self.model:
            #     module.sync_initial_word_embeddings()

    def setup_training_data(self, cfg):
        if hasattr(self, '_train_ds'):
            consumed_samples = self.compute_consumed_samples(0)
            logging.info(
                f'Setting up train dataloader with len(len(self._train_ds)): {len(self._train_ds)} and consumed samples: {consumed_samples}'
            )
            self._train_dl = self.build_pretraining_data_loader(self._train_ds, consumed_samples)

    def setup_validation_data(self, cfg):
        if hasattr(self, '_validation_ds'):
            consumed_samples = 0
            logging.info(
                f'Setting up validation dataloader with len(len(self._validation_ds)): {len(self._validation_ds)} and consumed samples: {consumed_samples}'
            )
            self._validation_dl = self.build_pretraining_data_loader(self._validation_ds, consumed_samples)

    def setup_test_data(self, cfg):
        if hasattr(self, '_test_ds'):
            consumed_samples = 0
            logging.info(
                f'Setting up test dataloader with len(len(self._test_ds)): {len(self._test_ds)} and consumed samples: {consumed_samples}'
            )
            self._test_dl = self.build_pretraining_data_loader(self._test_ds, consumed_samples)

    def configure_optimizers(self):
        retval = super().configure_optimizers()

        if self.with_distributed_adam:

            # Initialize params in reverse order
            # Note: Estimate order in which grads are generated in
            # backward pass
            self._optimizer.init_params(reversed(list(self.parameters())))

            # Overlapped communication interferes with grad reductions
            # for pipeline parallelism and sequence parallelism
            if self.cfg.get('pipeline_model_parallel_size', 1) > 1 or self.cfg.get('sequence_parallel', False):
                self._optimizer.overlap_grad_sync = False

        return retval

    def compute_consumed_samples(self, steps_since_resume=0):
        app_state = AppState()
        consumed_samples = (
            self.init_consumed_samples
            + steps_since_resume * app_state.data_parallel_size * self.cfg.micro_batch_size * get_num_microbatches()
        )
        return int(consumed_samples)

    def generate(
        self,
        inputs: Union[List[str], torch.Tensor, List[dict]],
        length_params: LengthParam,
        sampling_params: SamplingParam = None,
    ) -> OutputType:

        # check whether the DDP is initialized
        if parallel_state.is_unitialized():

            def dummy():
                return

            if self.trainer.strategy.launcher is not None:
                self.trainer.strategy.launcher.launch(dummy, trainer=self.trainer)
            self.trainer.strategy.setup_environment()

        # set the default sampling params if it is None.
        # default do greedy sampling
        if sampling_params is None:
            sampling_params = get_default_sampling_params()

        # set the default length params if it is None.
        # default do greedy sampling
        if length_params is None:
            length_params = get_default_length_params()

        return megatron_gpt_generate(self.cuda(), inputs, self.tokenizer, length_params, sampling_params)

    def predict_step(self, batch: Any, batch_idx: int, dataloader_idx: Optional[int] = None) -> Any:
        inference_config = self.get_inference_config()
        if inference_config is None:
            return None
        else:
            # need to overwrite some configuration, make it immutable
            inference_config = inference_config.copy()
            compute_logprob = inference_config['compute_logprob']
            if compute_logprob:
                del inference_config['compute_logprob']
                inference_config['inputs'] = batch
                inference_config['tokens_to_generate'] = 1
                inference_config['all_probs'] = True
                inference_config["add_BOS"] = False
                inference_config['greedy'] = True
                response = generate(self, **inference_config)
                compute_prob_response = get_computeprob_response(self.tokenizer, response, batch)
                return compute_prob_response
            else:
                del inference_config['compute_logprob']
                inference_config['inputs'] = batch
                return generate(self, **inference_config)

    def list_available_models(self):
        return None

    def transfer_batch_to_device(self, batch: Any, device: torch.device, dataloader_idx: int) -> Any:
        """ PTL hook: https://pytorch-lightning.readthedocs.io/en/latest/common/lightning_module.html#transfer-batch-to-device
            When using pipeline parallelism, we need the global batch to remain on the CPU,
            since the memory overhead will be too high when using a large number of microbatches.
            Microbatches are transferred from CPU to GPU inside the pipeline.
        """
        return batch

    def _validate_trainer(self):
        """ Certain trainer configurations can break training.
            Here we try to catch them and raise an error.
        """
        if self.trainer.accumulate_grad_batches > 1:
            raise ValueError(
                f'Gradient accumulation is done within training_step. trainer.accumulate_grad_batches must equal 1'
            )

    @classmethod
    def list_available_models(cls) -> Optional[PretrainedModelInfo]:
        """
        This method returns a list of pre-trained model which can be instantiated directly from NVIDIA's NGC cloud.
        Returns:
            List of available pre-trained models.
        """
        result = []
        result.append(
            PretrainedModelInfo(
                pretrained_model_name="megatron_gpt_345m",
                location="https://api.ngc.nvidia.com/v2/models/nvidia/nemo/megatron_gpt_345m/versions/1/files/megatron_gpt_345m.nemo",
                description="345M parameter GPT generative Megatron model.",
            )
        )
        return result

    def on_save_checkpoint(self, checkpoint) -> None:
        """LightningModule hook:
        https://pytorch-lightning.readthedocs.io/en/stable/common/lightning_module.html#on-save-checkpoint
        """
        if len(self.model) is not None:
            for i in range(len(self.model)):
                parallel_state.set_virtual_pipeline_model_parallel_rank(i)
                checkpoint[f'model{i}'] = self.model[i].module.state_dict_for_save_checkpoint()

    def on_load_checkpoint(self, checkpoint) -> None:
        """LightningModule hook:
        https://pytorch-lightning.readthedocs.io/en/stable/common/lightning_module.html#on-load-checkpoint
        """
        if len(self.model) is not None:
            for i in range(len(self.model)):
                parallel_state.set_virtual_pipeline_model_parallel_rank(i)
                self.model[i].module.load_state_dict(checkpoint[f'model{i}'], strict=True)
<|MERGE_RESOLUTION|>--- conflicted
+++ resolved
@@ -488,13 +488,8 @@
         return loss_mean
 
     def validation_epoch_end(self, outputs):
-<<<<<<< HEAD
-        if not outputs:
-            return
+
         if parallel_state.is_pipeline_last_stage(ignore_virtual=True):
-=======
-        if parallel_state.is_pipeline_last_stage():
->>>>>>> 9118aed8
             # only the last pipeline parallel stages return loss
             averaged_loss = torch.stack(outputs).mean()
         else:
