# coding=utf-8
# Copyright (c) 2020, NVIDIA CORPORATION.  All rights reserved.
#
# Licensed under the Apache License, Version 2.0 (the "License");
# you may not use this file except in compliance with the License.
# You may obtain a copy of the License at
#
#     http://www.apache.org/licenses/LICENSE-2.0
#
# Unless required by applicable law or agreed to in writing, software
# distributed under the License is distributed on an "AS IS" BASIS,
# WITHOUT WARRANTIES OR CONDITIONS OF ANY KIND, either express or implied.
# See the License for the specific language governing permissions and
# limitations under the License.

"""Transformer."""
import math

import torch
import torch.nn.functional as F
from einops import rearrange, repeat

from nemo.collections.nlp.modules.common.megatron.fused_bias_dropout_add import (
    bias_dropout_add,
    bias_dropout_add_fused_inference,
    bias_dropout_add_fused_train,
    dropout_add,
)
from nemo.collections.nlp.modules.common.megatron.fused_bias_geglu import fused_bias_geglu
from nemo.collections.nlp.modules.common.megatron.fused_bias_gelu import fused_bias_gelu
from nemo.collections.nlp.modules.common.megatron.fused_layer_norm import get_layer_norm
from nemo.collections.nlp.modules.common.megatron.layer_type import LayerType
from nemo.collections.nlp.modules.common.megatron.module import MegatronModule
from nemo.collections.nlp.modules.common.megatron.rotary_pos_embedding import apply_rotary_pos_emb
from nemo.collections.nlp.modules.common.megatron.utils import ApexGuardDefaults, attention_mask_func, erf_gelu
from nemo.utils import logging

try:
    from apex.transformer import parallel_state, tensor_parallel
    from apex.transformer.enums import AttnMaskType, AttnType, ModelType
    from apex.transformer.functional.fused_softmax import FusedScaleMaskSoftmax
    from apex.transformer.utils import divide as safe_divide
    from apex.transformer.parallel_state import get_tensor_model_parallel_world_size
    from apex.normalization import MixedFusedRMSNorm

    HAVE_APEX = True

except (ImportError, ModuleNotFoundError):

    HAVE_APEX = False

    # fake missing classes with None attributes
    ModelType = AttnMaskType = AttnType = LayerType = ApexGuardDefaults()


""" We use the following notation throughout this file:
     h: hidden size
     n: number of attention heads
     p: number of model parallel partitions
     np: n/p
     hp: h/p
     hn: h/n
     b: batch size
     s: sequence length
     l: number of layers
    Transformer takes input of size [s, b, h] and returns a
    tensor of the same size. We use the following arguments:
        hyperparameters: transformer hyperparameters
"""

if HAVE_APEX:

    class ColumnLinear(tensor_parallel.ColumnParallelLinear):
        # redefine forward only for non-parallel inference
        def forward(self, input_):
            world_size = get_tensor_model_parallel_world_size()
            if input_.requires_grad or world_size > 1:
                return tensor_parallel.ColumnParallelLinear.forward(self, input_)

            # Matrix multiply.
            output = torch.matmul(input_, self.weight.t())
            if not self.skip_bias_add and self.bias is not None:
                output = output + self.bias

            output_bias = self.bias if self.skip_bias_add else None

            return output, output_bias


else:

    class ColumnLinear(ApexGuardDefaults):
        def __init__(self):
            super().__init__()

            logging.warning(
                "Apex was not found. ColumnLinear will not work. Please see the NeMo README for installation instructions: https://github.com/NVIDIA/NeMo#megatron-gpt."
            )


class ParallelMLP(MegatronModule):
    """MLP.

    MLP will take the input with h hidden state, project it to 4*h
    hidden dimension, perform nonlinear transformation, and project the
    state back into h hidden dimension.
    """

    def __init__(
        self,
        init_method,
        output_layer_init_method,
        hidden_size,
        ffn_hidden_size,
        use_cpu_initialization=False,
        bias_activation_fusion=True,
        openai_gelu=False,
        onnx_safe=False,
        activation='gelu',
        bias=True,
        transformer_block_type='pre_ln',
        normalization='layernorm',
        layernorm_epsilon=1e-5,
        persist_layer_norm=False,
    ):
        super(ParallelMLP, self).__init__()
        self.activation = activation
        self.bias = bias
        self.transformer_block_type = transformer_block_type
        self.normalization = normalization
        self.layernorm_epsilon = layernorm_epsilon
        self.persist_layer_norm = persist_layer_norm
        self.activation = activation

        if activation not in ['gelu', 'geglu', 'reglu', 'swiglu']:
            raise ValueError(f"Activation {activation} not supported. Only gelu, geglu, reglu, swiglu are supported.")

        # Project to 4h.
        self.dense_h_to_4h = ColumnLinear(
            hidden_size,
            ffn_hidden_size,  # NOTE: When using geglu, divide ffn dim by 2/3 to keep overall params the same.
            gather_output=False,
            init_method=init_method,
            skip_bias_add=True,
            use_cpu_initialization=use_cpu_initialization,
            bias=bias,
        )

        if activation in ['geglu', 'reglu', 'swiglu']:
            # Separate linear layer for *GLU activations.
            # Source: https://github.com/huggingface/transformers/blob/bee361c6f1f7704f8c688895f2f86f6e5ff84727/src/transformers/models/t5/modeling_t5.py#L292
            self.dense_h_to_4h_2 = ColumnLinear(
                hidden_size,
                ffn_hidden_size,  # NOTE: When using *glu, divide ffn dim by 2/3 to keep overall params the same.
                gather_output=False,
                init_method=init_method,
                skip_bias_add=True,
                use_cpu_initialization=use_cpu_initialization,
                bias=bias,
            )

        self.glu_activation_family = activation in ['geglu', 'reglu', 'swiglu']
        bias_activation_fusion_unavailable = activation in ['reglu', 'swiglu']

        if bias_activation_fusion_unavailable and bias_activation_fusion:
            raise ValueError(
                f"Cannot use bias_activation_fusion with {activation} activation. Please turn bias gelu fusion off."
            )

        if self.glu_activation_family and openai_gelu:
            raise ValueError(
                f"Cannot use openai_gelu with specificed activation function : {activation} Please turn openai gelu off."
            )

        if self.glu_activation_family and onnx_safe:
            raise ValueError(
                f"Cannot use onnx_safe with specificed activation function : {activation} Please turn onnx safe off."
            )

        if bias_activation_fusion and not bias:
            raise ValueError(
                f"Cannot use bias_activation_fusion without bias terms. Please set bias=True or bias_activation_fusion=False."
            )

        self.bias_activation_fusion = bias_activation_fusion

        if activation in ["gelu", "geglu"]:
            self.activation_func = F.gelu
        elif openai_gelu:
            self.activation_func = openai_gelu
        elif onnx_safe:
            self.activation_func = erf_gelu
        elif activation == "reglu":
            self.activation_func = F.relu
        elif activation == "swiglu":
            # SiLU or sigmoid linear unit is the same as swish with beta = 1 (which is what https://arxiv.org/pdf/2002.05202.pdf uses.)
            self.activation_func = F.silu

        # Project back to h.
        self.dense_4h_to_h = tensor_parallel.RowParallelLinear(
            ffn_hidden_size,
            hidden_size,
            input_is_parallel=True,
            init_method=output_layer_init_method,
            skip_bias_add=True,
            use_cpu_initialization=use_cpu_initialization,
            bias=bias,
        )

        # Normformer normalization
        if transformer_block_type == 'normformer':
            if normalization == 'layernorm':
                self.normalization = get_layer_norm(
                    ffn_hidden_size // get_tensor_model_parallel_world_size(), layernorm_epsilon, persist_layer_norm
                )
            else:
                self.normalization = MixedFusedRMSNorm(
                    ffn_hidden_size // get_tensor_model_parallel_world_size(), layernorm_epsilon
                )

    def forward(self, hidden_states):

        # [s, b, 4hp]
        intermediate_parallel, bias_parallel = self.dense_h_to_4h(hidden_states)

        if self.glu_activation_family:
            intermediate_parallel_2, bias_parallel_2 = self.dense_h_to_4h_2(hidden_states)

        if self.bias_activation_fusion:
            if self.activation == 'gelu':
                intermediate_parallel = fused_bias_gelu(intermediate_parallel, bias_parallel)
            elif self.activation == 'geglu':
                intermediate_parallel = fused_bias_geglu(
                    intermediate_parallel, bias_parallel, intermediate_parallel_2, bias_parallel_2
                )

        elif self.activation in ['reglu', 'swiglu'] or (
            self.glu_activation_family and not self.bias_activation_fusion
        ):
            if bias_parallel is not None:
                intermediate_parallel = self.activation_func(intermediate_parallel + bias_parallel) * (
                    intermediate_parallel_2 + bias_parallel_2
                )
            else:
                intermediate_parallel = self.activation_func(intermediate_parallel) * intermediate_parallel_2

        else:
            if bias_parallel is not None:
                intermediate_parallel = self.activation_func(intermediate_parallel + bias_parallel)
            else:
                intermediate_parallel = self.activation_func(intermediate_parallel)

        # Normformer normalization
        if self.transformer_block_type == 'normformer':
            intermediate_parallel = self.normalization(intermediate_parallel)

        # [s, b, h]
        output, output_bias = self.dense_4h_to_h(intermediate_parallel)
        return output, output_bias


class ParallelAttention(MegatronModule):
    """Parallel self-attention layer abstract class.

    Self-attention layer takes input with size [b, s, h]
    and returns output of the same size.
    """

    def __init__(
        self,
        init_method,
        output_layer_init_method,
        layer_number,
        num_attention_heads,
        hidden_size,
        attention_type=AttnType.self_attn,
        attn_mask_type=AttnMaskType.padding,
        precision=16,
        apply_query_key_layer_scaling=True,
        kv_channels=None,
        use_cpu_initialization=False,
        masked_softmax_fusion=True,
        attention_dropout=0.1,
        position_embedding_type='learned_absolute',
        relative_attention_num_buckets=32,
        relative_attention_max_distance=128,
        layer_type=None,
        megatron_legacy=False,
        bias=True,
        headscale=False,
        has_relative_attention_bias=False,
    ):
        super(ParallelAttention, self).__init__()

        self.apply_query_key_layer_scaling = apply_query_key_layer_scaling
        self.attention_softmax_in_fp32 = False
        if self.apply_query_key_layer_scaling:
            self.attention_softmax_in_fp32 = True
        self.layer_number = max(1, layer_number)
        self.attention_type = attention_type
        self.attn_mask_type = attn_mask_type
        self.megatron_legacy = megatron_legacy
        self.headscale = headscale
        self.has_relative_attention_bias = has_relative_attention_bias

        if kv_channels is None:
            assert (
                hidden_size % num_attention_heads == 0
            ), 'hidden_size must be divisible by num_attention_heads if kv_channels is None'
            kv_channels = hidden_size // num_attention_heads
        projection_size = kv_channels * num_attention_heads

        # Per attention head and per partition values.
        world_size = parallel_state.get_tensor_model_parallel_world_size()
        self.hidden_size_per_partition = safe_divide(projection_size, world_size)
        self.hidden_size_per_attention_head = safe_divide(projection_size, num_attention_heads)
        self.num_attention_heads_per_partition = safe_divide(num_attention_heads, world_size)

        # Headscale
        if headscale:
            self.head_scale_tensor = torch.nn.Parameter(
                torch.ones(1, self.num_attention_heads_per_partition, 1, 1), requires_grad=True
            )

        # Strided linear layer.
        if attention_type == AttnType.self_attn:
            self.query_key_value = ColumnLinear(
                hidden_size,
                3 * projection_size,
                gather_output=False,
                init_method=init_method,
                use_cpu_initialization=use_cpu_initialization,
                bias=bias,
            )
        else:
            assert attention_type == AttnType.cross_attn
            self.query = ColumnLinear(
                hidden_size, projection_size, gather_output=False, init_method=init_method, bias=bias
            )

            self.key_value = ColumnLinear(
                hidden_size, 2 * projection_size, gather_output=False, init_method=init_method, bias=bias
            )

        coeff = None
        self.norm_factor = math.sqrt(self.hidden_size_per_attention_head)
        if self.apply_query_key_layer_scaling:
            coeff = self.layer_number
            self.norm_factor *= coeff

        fused_fp16 = precision == 16
        fused_bf16 = precision == 'bf16'
        self.scale_mask_softmax = FusedScaleMaskSoftmax(
            fused_fp16,
            fused_bf16,
            self.attn_mask_type,
            masked_softmax_fusion,
            attention_mask_func,
            self.attention_softmax_in_fp32,
            coeff,
        )

        # Dropout. Note that for a single iteration, this layer will generate
        # different outputs on different number of parallel partitions but
        # on average it should not be partition dependent.
        self.attention_dropout = torch.nn.Dropout(attention_dropout)

        # Output.
        self.dense = tensor_parallel.RowParallelLinear(
            projection_size,
            hidden_size,
            input_is_parallel=True,
            init_method=output_layer_init_method,
            skip_bias_add=True,
            use_cpu_initialization=use_cpu_initialization,
            bias=bias,
        )

        # Inference key-value memory
        self.inference_key_memory = None
        self.inference_value_memory = None
        self.inference_current_sequence_len = 0

        # relative position embedding
        self.position_embedding_type = position_embedding_type
        self.relative_attention_num_buckets = relative_attention_num_buckets
        self.relative_attention_max_distance = relative_attention_max_distance
        if self.position_embedding_type == 'relative' and self.has_relative_attention_bias:
            self.relative_attention_bias = torch.nn.Embedding(
                relative_attention_num_buckets, self.num_attention_heads_per_partition
            ).to(torch.cuda.current_device())
        self.layer_type = layer_type

    def _allocate_memory(self, inference_max_sequence_len, batch_size, dtype):
        return torch.empty(
            inference_max_sequence_len,
            batch_size,
            self.num_attention_heads_per_partition,
            self.hidden_size_per_attention_head,
            dtype=dtype,
            device=torch.cuda.current_device(),
        )

    def _transpose_last_dim(self, mixed_layer, num_splits, num_splits_first):
        input_shape = mixed_layer.size()
        if num_splits_first:
            """[s, b, num_splits * np * hn]
            -->(view) [s, b, num_splits, np, hn]
            -->(tranpose) [s, b, np, num_splits, hn]
            -->(view) [s, b, np * num_splits * hn] """

            intermediate_shape = input_shape[:-1] + (
                num_splits,
                self.num_attention_heads_per_partition,
                self.hidden_size_per_attention_head,
            )

            mixed_layer = mixed_layer.view(*intermediate_shape)
            mixed_layer = mixed_layer.transpose(-2, -3).contiguous()
        else:
            """[s, b, np * hn * num_splits]
            -->(view) [s, b, np, hn, num_splits]
            -->(tranpose) [s, b, np, num_splits, hn]
            -->(view) [s, b, np * num_splits * hn] """

            intermediate_shape = input_shape[:-1] + (
                self.num_attention_heads_per_partition,
                self.hidden_size_per_attention_head,
                num_splits,
            )

            mixed_layer = mixed_layer.view(*intermediate_shape)
            mixed_layer = mixed_layer.transpose(-1, -2).contiguous()
        mixed_layer = mixed_layer.view(*input_shape)

        return mixed_layer

    @staticmethod
    def _relative_position_bucket(relative_position, bidirectional=True, num_buckets=32, max_distance=128):
        """
        Adapted from HuggingFace T5 Model:
        https://github.com/huggingface/transformers/blob/main/src/transformers/models/t5/modeling_t5.py
        """

        """
        Adapted from Mesh Tensorflow:
        https://github.com/tensorflow/mesh/blob/0cb87fe07da627bf0b7e60475d59f95ed6b5be3d/mesh_tensorflow/transformer/transformer_layers.py#L593
        Translate relative position to a bucket number for relative attention. The relative position is defined as
        memory_position - query_position, i.e. the distance in tokens from the attending position to the attended-to
        position. If bidirectional=False, then positive relative positions are invalid. We use smaller buckets for
        small absolute relative_position and larger buckets for larger absolute relative_positions. All relative
        positions >=max_distance map to the same bucket. All relative positions <=-max_distance map to the same bucket.
        This should allow for more graceful generalization to longer sequences than the model has been trained on
        Args:
            relative_position: an int32 Tensor
            bidirectional: a boolean - whether the attention is bidirectional
            num_buckets: an integer
            max_distance: an integer
        Returns:
            a Tensor with the same shape as relative_position, containing int32 values in the range [0, num_buckets)
        """
        relative_buckets = 0
        if bidirectional:
            num_buckets //= 2
            relative_buckets += (relative_position > 0).to(torch.long) * num_buckets
            relative_position = torch.abs(relative_position)
        else:
            relative_position = -torch.min(relative_position, torch.zeros_like(relative_position))
        # now relative_position is in the range [0, inf)

        # half of the buckets are for exact increments in positions
        max_exact = num_buckets // 2
        is_small = relative_position < max_exact

        # The other half of the buckets are for logarithmically bigger bins in positions up to max_distance
        relative_postion_if_large = max_exact + (
            torch.log(relative_position.float() / max_exact)
            / math.log(max_distance / max_exact)
            * (num_buckets - max_exact)
        ).to(torch.long)
        relative_postion_if_large = torch.min(
            relative_postion_if_large, torch.full_like(relative_postion_if_large, num_buckets - 1)
        )

        relative_buckets += torch.where(is_small, relative_position, relative_postion_if_large)
        return relative_buckets

    def compute_bias(self, query_length, key_length):
        """
        Adapted from HuggingFace T5 Model:
        https://github.com/huggingface/transformers/blob/main/src/transformers/models/t5/modeling_t5.py
        """

        """Compute binned relative position bias"""
        context_position = torch.arange(
            query_length, dtype=torch.long, device=self.relative_attention_bias.weight.device
        )[:, None]
        memory_position = torch.arange(
            key_length, dtype=torch.long, device=self.relative_attention_bias.weight.device
        )[None, :]
        relative_position = memory_position - context_position  # shape (query_length, key_length)
        relative_position_bucket = self._relative_position_bucket(
            relative_position,  # shape (query_length, key_length)
            bidirectional=(self.attention_type != AttnMaskType.causal),  # self.is_decoder and self_attention.
            num_buckets=self.relative_attention_num_buckets,
            max_distance=self.relative_attention_max_distance,
        )
        values = self.relative_attention_bias(relative_position_bucket)  # shape (query_length, key_length, num_heads)
        values = values.permute([2, 0, 1]).unsqueeze(0)  # shape (1, num_heads, query_length, key_length)
        return values

    def forward(
        self,
        hidden_states,
        attention_mask,
        layer_past=None,
        get_key_value=False,
        encoder_output=None,
        set_inference_key_value_memory=False,
        inference_max_sequence_len=None,
        rotary_pos_emb=None,  # rotary positional embedding
        position_bias=None,
        prefix_tuning_key_values=None,
    ):
        # hidden_states: [sq, b, h]

        # =================================================
        # Pre-allocate memory for key-values for inference.
        # =================================================
        if set_inference_key_value_memory:
            assert inference_max_sequence_len and inference_max_sequence_len > 0
            self.inference_key_memory = self._allocate_memory(
                inference_max_sequence_len, hidden_states.size(1), hidden_states.dtype
            )
            self.inference_value_memory = self._allocate_memory(
                inference_max_sequence_len, hidden_states.size(1), hidden_states.dtype
            )
            self.inference_current_sequence_len = 0
        # Some consistency check.
        if inference_max_sequence_len:
            assert self.inference_current_sequence_len < self.inference_key_memory.size(0)
            assert inference_max_sequence_len == self.inference_key_memory.size(0)
        # This is added for safety. In case inference_max_sequence_len
        # is not provided, make sure there is no potential memory left
        # from previous inference.
        if not inference_max_sequence_len:
            self.inference_key_memory = None
            self.inference_value_memory = None
        # =====================
        # Query, Key, and Value
        # =====================

        if self.attention_type == AttnType.self_attn:
            # Attention heads [sq, b, h] --> [sq, b, (np * 3 * hn)]
            mixed_x_layer, _ = self.query_key_value(hidden_states)

            # [sq, b, (np * 3 * hn)] --> [sq, b, np, 3 * hn]
            new_tensor_shape = mixed_x_layer.size()[:-1] + (
                self.num_attention_heads_per_partition,
                3 * self.hidden_size_per_attention_head,
            )
            if self.megatron_legacy:
                mixed_x_layer = self._transpose_last_dim(mixed_x_layer, 3, True)
            mixed_x_layer = mixed_x_layer.view(*new_tensor_shape)

            # [sq, b, np, 3 * hn] --> 3 [sq, b, np, hn]
            (query_layer, key_layer, value_layer) = tensor_parallel.split_tensor_along_last_dim(mixed_x_layer, 3)
        else:
            # Attention heads [sk, b, h] --> [sk, b, (np * 2 * hn)]
            mixed_kv_layer, _ = self.key_value(encoder_output)

            # [sk, b, (np * 2 * hn)] --> [sk, b, np, 2 * hn]
            new_tensor_shape = mixed_kv_layer.size()[:-1] + (
                self.num_attention_heads_per_partition,
                2 * self.hidden_size_per_attention_head,
            )
            mixed_kv_layer = mixed_kv_layer.view(*new_tensor_shape)

            # [sk, b, np, 2 * hn] --> 2 [sk, b, np, hn]
            (key_layer, value_layer) = tensor_parallel.split_tensor_along_last_dim(mixed_kv_layer, 2)

            # Attention head [sq, b, h] --> [sq, b, hp]
            query_layer, _ = self.query(hidden_states)
            # [sq, b, hp] --> [sq, b, np, hn]
            new_tensor_shape = query_layer.size()[:-1] + (
                self.num_attention_heads_per_partition,
                self.hidden_size_per_attention_head,
            )
            query_layer = query_layer.view(*new_tensor_shape)

        # ===================================================
        # Adjust key, value, and attention mask for inference
        # ===================================================

        # duplicate the pos_emb for self attention
        if rotary_pos_emb is not None:
            rotary_pos_emb = rotary_pos_emb if isinstance(rotary_pos_emb, tuple) else ((rotary_pos_emb,) * 2)

        if inference_max_sequence_len:
            # Adjust the range variables.
            start = self.inference_current_sequence_len
            self.inference_current_sequence_len += key_layer.size(0)
            end = self.inference_current_sequence_len
            # Copy key and values.
            self.inference_key_memory[start:end, ...] = key_layer
            self.inference_value_memory[start:end, ...] = value_layer
            key_layer = self.inference_key_memory[:end, ...]
            value_layer = self.inference_value_memory[:end, ...]
            # Adjust attention mask
            attention_mask = attention_mask[..., start:end, :end]
            # adjust the key rotary positional embedding
            if rotary_pos_emb is not None:
                q_pos_emb, k_pos_emb = rotary_pos_emb
                if not set_inference_key_value_memory:
                    # In inference, we compute one token at a time.
                    # Select the correct positional embedding.
                    q_pos_emb = q_pos_emb[end - 1 : end]
                k_pos_emb = k_pos_emb[:end, :, :, :]
                rotary_pos_emb = (q_pos_emb, k_pos_emb)

        real_seq_length = hidden_states.shape[0]
        key_length = key_layer.shape[0]

        # TODO: (@adithyare) I'm not sure if this the correct place insert the prefix_tuning key,values into the key_layer and value_layer.
        if prefix_tuning_key_values is not None:
            key, value = prefix_tuning_key_values[0], prefix_tuning_key_values[1]
            key_layer = torch.cat((key, key_layer), dim=0)
            value_layer = torch.cat((value, value_layer), dim=0)
            extra_attention_mask = torch.zeros(
                (attention_mask.shape[0], 1, attention_mask.shape[-2], key.shape[0]),
                dtype=torch.bool,
                device=attention_mask.device,
            )
            attention_mask = torch.cat((extra_attention_mask, attention_mask), dim=-1)

        if layer_past is not None:
            past_key, past_value = layer_past
            key_layer = torch.cat((past_key.type_as(key_layer), key_layer), dim=0)
            value_layer = torch.cat((past_value.type_as(value_layer), value_layer), dim=0)
        if get_key_value:
            present = (key_layer, value_layer)

        # ===================================
        # Raw attention scores. [b, np, s, s]
        # ===================================

        # [b, np, sq, sk]
        output_size = (query_layer.size(1), query_layer.size(2), query_layer.size(0), key_layer.size(0))

        # apply relative positional encoding (rotary embedding)
        if rotary_pos_emb is not None:
            q_pos_emb, k_pos_emb = rotary_pos_emb

            query_layer = apply_rotary_pos_emb(query_layer, q_pos_emb)
            key_layer = apply_rotary_pos_emb(key_layer, k_pos_emb)
            # TODO, can apply positional embedding to value_layer so it has
            # absolute positional embedding.
            # otherwise, only relative positional embedding takes effect
            # value_layer = apply_rotary_pos_emb(value_layer, k_pos_emb)

        # [sq, b, np, hn] -> [sq, b * np, hn]
        query_layer = query_layer.view(output_size[2], output_size[0] * output_size[1], -1)
        # [sk, b, np, hn] -> [sk, b * np, hn]
        key_layer = key_layer.view(output_size[3], output_size[0] * output_size[1], -1)

        # preallocting result tensor: [b * np, sq, sk]
        matmul_result = torch.empty(
            output_size[0] * output_size[1],
            output_size[2],
            output_size[3],
            dtype=query_layer.dtype,
            device=torch.cuda.current_device(),
        )

        # Raw attention scores. [b * np, sq, sk]
        matmul_result = torch.baddbmm(
            matmul_result,
            query_layer.transpose(0, 1),  # [b * np, sq, hn]
            key_layer.transpose(0, 1).transpose(1, 2),  # [b * np, hn, sk]
            beta=0.0,
            alpha=(1.0 / self.norm_factor),
        )

        # change view to [b, np, sq, sk]
        attention_scores = matmul_result.view(*output_size)

        # ==================================================
        # Update attention mask for inference. [b, np, sq, sk]
        # ==================================================

        if get_key_value:
            with torch.no_grad():
                if layer_past is not None:
                    attention_mask = attention_mask[
                        ..., attention_scores.size(3) - 1, : attention_scores.size(3)
                    ].unsqueeze(2)
                else:
                    attention_mask = attention_mask[..., : attention_scores.size(3), : attention_scores.size(3)]

        if position_bias is None:
            if self.position_embedding_type == 'relative':
                if self.has_relative_attention_bias:
                    position_bias = self.compute_bias(real_seq_length, key_length)
                elif attention_mask is not None:
                    position_bias = torch.zeros_like(attention_mask).to(torch.cuda.current_device())
                else:
                    position_bias = torch.zeros(1, key_length, key_length).to(torch.cuda.current_device())

            # if key and values are already calculated
            # we want only the last query position bias
            if layer_past is not None:
                position_bias = position_bias[:, :, -hidden_states.size(0) :, :]

            if self.position_embedding_type == 'relative':
                position_bias = position_bias + attention_mask
                attention_scores += position_bias

        # ===========================
        # Attention probs and dropout
        # ===========================

        # attention scores and attention mask [b, np, sq, sk]
        attention_probs = self.scale_mask_softmax(attention_scores, attention_mask)

        # Currently if all key sequences are masked, attention will be uniformly distributed.
        # E.g. attention_mask last dimension all True, attention prob is 1 / last_dim
        # # The correct behavior should be paying zero attention to them
        # issue is created at https://github.com/NVIDIA/apex/issues/1390
        # following is a work around:
        # all_k_masked = attention_mask.all(axis=-1)
        # zero_attention_mask = (1.0 - all_k_masked.float())[:, :, :, None]
        # attention_probs = attention_probs * zero_attention_mask

        # This is actually dropping out entire tokens to attend to, which might
        # seem a bit unusual, but is taken from the original Transformer paper.
        with tensor_parallel.random.get_cuda_rng_tracker().fork():
            attention_probs = self.attention_dropout(attention_probs)

        # =========================
        # Context layer. [sq, b, hp]
        # =========================

        # value_layer -> context layer.
        # [sk, b, np, hn] --> [b, np, sq, hn]

        # context layer shape: [b, np, sq, hn]
        output_size = (value_layer.size(1), value_layer.size(2), query_layer.size(0), value_layer.size(3))

        # change view [sk, b * np, hn]
        value_layer = value_layer.view(value_layer.size(0), output_size[0] * output_size[1], -1)

        # change view [b * np, sq, sk]
        attention_probs = attention_probs.view(output_size[0] * output_size[1], output_size[2], -1)

        # matmul: [b * np, sq, hn]
        context_layer = torch.bmm(attention_probs, value_layer.transpose(0, 1))

        # change view [b, np, sq, hn]
        context_layer = context_layer.view(*output_size)

        if self.headscale:
            context_layer = context_layer * self.head_scale_tensor

        # [b, np, sq, hn] --> [sq, b, np, hn]
        context_layer = context_layer.permute(2, 0, 1, 3).contiguous()

        # [sq, b, np, hn] --> [sq, b, hp]
        new_context_layer_shape = context_layer.size()[:-2] + (self.hidden_size_per_partition,)
        context_layer = context_layer.view(*new_context_layer_shape)

        # =================
        # Output. [sq, b, h]
        # =================

        output, bias = self.dense(context_layer)

        if get_key_value:
            output = [output, present]

        if self.position_embedding_type == 'relative':
            output = (output,) + (position_bias,)

        return output, bias


class ParallelChunkedCrossAttention(MegatronModule):
    """Parallel chunked cross-attention layer class.

    Self-attention layer takes input with size [b, s, h]
    and returns output of the same size.
    """

    def __init__(
        self,
        init_method,
        output_layer_init_method,
        layer_number,
        num_attention_heads,
        hidden_size,
        precision=16,
        apply_query_key_layer_scaling=True,
        kv_channels=None,
        use_cpu_initialization=False,
        masked_softmax_fusion=True,
        attention_dropout=0.1,
        position_embedding_type='learned_absolute',
        relative_attention_num_buckets=32,
        relative_attention_max_distance=128,
        megatron_legacy=False,
        chunk_size=64,  # each chunk, how many tokens
        bias=True,
        headscale=False,
    ):
        super(ParallelChunkedCrossAttention, self).__init__()
        self.cross_attention = ParallelAttention(
            init_method=init_method,
            output_layer_init_method=output_layer_init_method,
            layer_number=layer_number,
            num_attention_heads=num_attention_heads,
            hidden_size=hidden_size,
            attention_type=AttnType.cross_attn,
            attn_mask_type=AttnMaskType.padding,
            precision=precision,
            apply_query_key_layer_scaling=apply_query_key_layer_scaling,
            kv_channels=kv_channels,
            use_cpu_initialization=use_cpu_initialization,
            masked_softmax_fusion=masked_softmax_fusion,
            attention_dropout=attention_dropout,
            position_embedding_type=position_embedding_type,
            relative_attention_num_buckets=relative_attention_num_buckets,
            relative_attention_max_distance=relative_attention_max_distance,
            megatron_legacy=megatron_legacy,
            bias=bias,
            headscale=headscale,
        )
        self.chunk_size = chunk_size

    def forward(
        self,
        hidden_states,
        attention_mask,
        encoder_output=None,
        set_inference_key_value_memory=False,
        inference_max_sequence_len=None,
        rotary_pos_emb=None,
    ):
        # hidden_states is assumed to have dimension [token length, batch, dimension]
        # derive variables
        # encoder_output here is the retrieved context
        context = encoder_output
        # context is assumed to have dimension [num_chunks, num_neighbors, context_token_len, batch, dimension]
        chunk_size = self.chunk_size
        b, n, dim = (
            hidden_states.shape[1],
            hidden_states.shape[0],
            hidden_states.shape[2],
        )
        empty_bias = torch.zeros(dim, dtype=hidden_states.dtype, device=hidden_states.device)
        if set_inference_key_value_memory:
            seq_index = (n // chunk_size) * chunk_size
            self.current_len = n
        elif inference_max_sequence_len is not None:
            # only handles single token increment
            assert n == 1
            self.current_len += n
            token_pos = (self.current_len - 1) % chunk_size
            chunk_id = self.current_len // chunk_size
            if chunk_id <= 0:
                # if sequence length less than chunk size, do an early return
                return torch.zeros_like(hidden_states), empty_bias
            causal_padding = chunk_size - 1
            # pad it as a full chunk, put it at the end of the chunk position
            hidden_states = F.pad(hidden_states, (0, 0, 0, 0, causal_padding, 0), value=0.0)
            # only use the relevant context
            context = context[chunk_id - 1 : chunk_id, :, :, :, :]
            attention_mask = rearrange(attention_mask, '(b k) 1 q v -> b k 1 q v', b=b)
            # select the relevant chunk attn mask
            attention_mask = attention_mask[:, chunk_id - 1]
            seq_index = chunk_size
        else:
            # this is normal forward without inference
            seq_index = (n // chunk_size) * chunk_size

        # if sequence length less than chunk size, do an early return
        if n < self.chunk_size and set_inference_key_value_memory and inference_max_sequence_len is not None:
            return torch.zeros_like(hidden_states), empty_bias

        num_chunks, num_retrieved = (
            context.shape[-5],
            context.shape[-4],
        )

        # causal padding
        causal_padding = chunk_size - 1

        x = F.pad(hidden_states, (0, 0, 0, 0, -causal_padding, causal_padding), value=0.0)

        # remove sequence which is ahead of the neighbors retrieved (during inference)

        # seq_index = (n // chunk_size) * chunk_size
        x, x_remainder = x[:seq_index], x[seq_index:]

        seq_remain_len = x_remainder.shape[0]

        # take care of rotary positional embedding
        # make sure queries positions are properly shifted to the future

        q_pos_emb, k_pos_emb = rotary_pos_emb
        # currently implementation is broken
        # q need to extend to causal_padding, and just do
        # q_pos_emb = F.pad(q_pos_emb, (0, 0, -causal_padding, 0), value = 0.)
        if inference_max_sequence_len is not None and not set_inference_key_value_memory:
            q_pos_emb = F.pad(
                q_pos_emb, (0, 0, 0, 0, 0, 0, -causal_padding - token_pos, -causal_padding + token_pos), value=0.0
            )
        else:
            q_pos_emb = F.pad(q_pos_emb, (0, 0, 0, 0, 0, 0, -causal_padding, 0), value=0.0)

        k_pos_emb = repeat(k_pos_emb, 'n b h d -> (r n) b h d', r=num_retrieved)
        rotary_pos_emb = (q_pos_emb, k_pos_emb)

        # make sure number context chunks is enough
        assert x.shape[0] // chunk_size == num_chunks

        # reshape so we have chunk to chunk attention, without breaking causality
        x = rearrange(x, '(k n) b d -> n (b k) d', k=num_chunks)
        context = rearrange(context, 'k r n b d -> (r n) (b k) d')
        # cross attention
        out, bias = self.cross_attention(x, attention_mask, encoder_output=context, rotary_pos_emb=rotary_pos_emb)

        # reshape back to original sequence

        out = rearrange(out, 'n (b k) d -> (k n) b d', b=b)

        # pad back to original, with 0s at the beginning (which will be added to the residual and be fine)

        out = F.pad(out, (0, 0, 0, 0, causal_padding, -causal_padding + seq_remain_len), value=0.0)
        if not set_inference_key_value_memory and inference_max_sequence_len is not None:
            out = out[-1:]
        return out, bias


def get_bias_dropout_add(training):
    def _bias_dropout_add(x, bias, residual, prob):
        return bias_dropout_add(x, bias, residual, prob, training)

    return _bias_dropout_add


def get_dropout_add(training):
    def _dropout_add(x, bias, residual, prob):
        assert bias is None
        return dropout_add(x, bias, residual, prob, training)

    return _dropout_add


class ParallelTransformerLayer_(MegatronModule):
    """A single transformer layer.

    Transformer layer takes input with size [b, s, h] and returns an
    output of the same size.
    """

    def __init__(
        self,
        init_method,
        output_layer_init_method,
        layer_number,
        hidden_size,
        ffn_hidden_size,
        num_attention_heads,
        layer_type=LayerType.encoder,
        self_attn_mask_type=AttnMaskType.padding,
        fp32_residual_connection=False,
        precision=16,
        apply_query_key_layer_scaling=True,
        kv_channels=None,
        layernorm_epsilon=1e-5,
        hidden_dropout=0.1,
        bias_dropout_fusion=True,
        persist_layer_norm=False,
        use_cpu_initialization=False,
        bias_activation_fusion=True,
        openai_gelu=False,
        onnx_safe=False,
        masked_softmax_fusion=True,
        attention_dropout=0.1,
        position_embedding_type='learned_absolute',
        relative_attention_num_buckets=32,
        relative_attention_max_distance=128,
        activation='gelu',
        megatron_legacy=False,
        bias=True,
        chunk_size=64,
        normalization='layernorm',
        transformer_block_type='pre_ln',
        headscale=False,
        has_relative_attention_bias=False,
    ):
        super(ParallelTransformerLayer_, self).__init__()

        if kv_channels is None:
            assert (
                hidden_size % num_attention_heads == 0
            ), 'hidden_size must be divisible by num_attention_heads if kv_channels is None'
            kv_channels = hidden_size // num_attention_heads

        self.layer_number = layer_number
        self.layer_type = layer_type
        self.bias = bias
        self.transformer_block_type = transformer_block_type
        self.position_embedding_type = position_embedding_type

        if not bias and bias_dropout_fusion:
            raise ValueError(
                'bias_dropout_fusion=True requires bias=True, found bias=False. Either set both to True or both to False.'
            )

        if normalization not in ['layernorm', 'rmsnorm']:
            raise ValueError(f'normalization must be either "layernorm" or "rmsnorm", found {normalization}')

        if transformer_block_type not in ['pre_ln', 'post_ln', 'normformer']:
            raise ValueError(
                f'transformer_block_type must be either "pre_ln" or "post_ln" or "normformer", found {transformer_block_type}'
            )

        self.fp32_residual_connection = fp32_residual_connection  # if true move residual connections to fp32

        self.hidden_dropout = hidden_dropout
        self.attention_dropout = attention_dropout
        self.bias_dropout_fusion = bias_dropout_fusion  # if true, enable bias dropout fusion
        # Self attention.
        # retrieval_decoder_after_self_attn skips the self attention
        if self.layer_type != LayerType.retrieval_decoder_after_self_attn:
            # Layernorm on the input data.
            if normalization == 'layernorm':
                self.input_layernorm = get_layer_norm(hidden_size, layernorm_epsilon, persist_layer_norm)
            else:
                self.input_layernorm = MixedFusedRMSNorm(hidden_size, layernorm_epsilon)

            self.self_attention = ParallelAttention(
                init_method=init_method,
                output_layer_init_method=output_layer_init_method,
                layer_number=layer_number,
                num_attention_heads=num_attention_heads,
                hidden_size=hidden_size,
                attention_type=AttnType.self_attn,
                attn_mask_type=self_attn_mask_type,
                precision=precision,
                apply_query_key_layer_scaling=apply_query_key_layer_scaling,
                kv_channels=kv_channels,
                use_cpu_initialization=use_cpu_initialization,
                masked_softmax_fusion=masked_softmax_fusion,
                attention_dropout=attention_dropout,
                position_embedding_type=position_embedding_type,
                relative_attention_num_buckets=relative_attention_num_buckets,
                relative_attention_max_distance=relative_attention_max_distance,
                layer_type=layer_type,
                megatron_legacy=megatron_legacy,
                bias=bias,
                headscale=headscale,
                has_relative_attention_bias=has_relative_attention_bias,
            )
            # Normformer normalization
            if transformer_block_type == 'normformer':
                if normalization == 'layernorm':
                    self.post_attention_normformer_norm = get_layer_norm(
                        hidden_size, layernorm_epsilon, persist_layer_norm
                    )
                else:
                    self.post_attention_normformer_norm = MixedFusedRMSNorm(hidden_size, layernorm_epsilon)

            if self.layer_type != LayerType.decoder_pre_mlp or self.transformer_block_type != 'post_ln':
                #  the post_attention_layernorm is used for layermorm after mlp
                # don't need it for decoder_pre_mlp and post_ln
                if normalization == 'layernorm':
                    self.post_attention_layernorm = get_layer_norm(hidden_size, layernorm_epsilon, persist_layer_norm)
                else:
                    self.post_attention_layernorm = MixedFusedRMSNorm(hidden_size, layernorm_epsilon)

        if self.layer_type == LayerType.decoder_pre_mlp:
            # skip MLP and cross attention
            return

        # the post_attention_layernorm is used for layermorm after mlp
        # need it for post_ln
        if self.layer_type == LayerType.retrieval_decoder_after_self_attn and self.transformer_block_type == 'post_ln':
            # Layernorm on the attention output
            if normalization == 'layernorm':
                self.post_attention_layernorm = get_layer_norm(hidden_size, layernorm_epsilon, persist_layer_norm)
            else:
                self.post_attention_layernorm = MixedFusedRMSNorm(hidden_size, layernorm_epsilon)

        if self.layer_type == LayerType.decoder or self.layer_type == LayerType.retrieval_encoder:
            self.inter_attention = ParallelAttention(
                init_method=init_method,
                output_layer_init_method=output_layer_init_method,
                layer_number=layer_number,
                num_attention_heads=num_attention_heads,
                hidden_size=hidden_size,
                attention_type=AttnType.cross_attn,
                attn_mask_type=AttnMaskType.padding,
                precision=precision,
                apply_query_key_layer_scaling=apply_query_key_layer_scaling,
                kv_channels=kv_channels,
                use_cpu_initialization=use_cpu_initialization,
                masked_softmax_fusion=masked_softmax_fusion,
                attention_dropout=attention_dropout,
                position_embedding_type=position_embedding_type,
                relative_attention_num_buckets=relative_attention_num_buckets,
                relative_attention_max_distance=relative_attention_max_distance,
                megatron_legacy=megatron_legacy,
                bias=bias,
                headscale=headscale,
                has_relative_attention_bias=False,
            )
            # Normformer normalization
            if transformer_block_type == 'normformer':
                if normalization == 'layernorm':
                    self.post_inter_attention_normformer_norm = get_layer_norm(
                        hidden_size, layernorm_epsilon, persist_layer_norm
                    )
                else:
                    self.post_inter_attention_normformer_norm = MixedFusedRMSNorm(hidden_size, layernorm_epsilon)

            # Layernorm on the attention output.
            if normalization == 'layernorm':
                self.post_inter_attention_layernorm = get_layer_norm(
                    hidden_size, layernorm_epsilon, persist_layer_norm
                )
            else:
                self.post_inter_attention_layernorm = MixedFusedRMSNorm(hidden_size, layernorm_epsilon)
        elif (
            self.layer_type == LayerType.retrieval_decoder
            or self.layer_type == LayerType.retrieval_decoder_after_self_attn
        ):
            self.inter_attention = ParallelChunkedCrossAttention(
                init_method=init_method,
                output_layer_init_method=output_layer_init_method,
                layer_number=layer_number,
                num_attention_heads=num_attention_heads,
                hidden_size=hidden_size,
                precision=precision,
                apply_query_key_layer_scaling=apply_query_key_layer_scaling,
                kv_channels=kv_channels,
                use_cpu_initialization=use_cpu_initialization,
                masked_softmax_fusion=masked_softmax_fusion,
                attention_dropout=attention_dropout,
                position_embedding_type=position_embedding_type,
                relative_attention_num_buckets=relative_attention_num_buckets,
                relative_attention_max_distance=relative_attention_max_distance,
                megatron_legacy=megatron_legacy,
                chunk_size=chunk_size,
                bias=bias,
                headscale=headscale,
            )
            # Normformer normalization
            if transformer_block_type == 'normformer':
                if normalization == 'layernorm':
                    self.post_inter_attention_normformer_norm = get_layer_norm(
                        hidden_size, layernorm_epsilon, persist_layer_norm
                    )
                else:
                    self.post_inter_attention_normformer_norm = MixedFusedRMSNorm(hidden_size, layernorm_epsilon)
            # Layernorm on the attention output.
            if normalization == 'layernorm':
                self.post_inter_attention_layernorm = get_layer_norm(
                    hidden_size, layernorm_epsilon, persist_layer_norm
                )
            else:
                self.post_inter_attention_layernorm = MixedFusedRMSNorm(hidden_size, layernorm_epsilon)

        # MLP
        self.mlp = ParallelMLP(
            init_method=init_method,
            output_layer_init_method=output_layer_init_method,
            hidden_size=hidden_size,
            ffn_hidden_size=ffn_hidden_size,
            use_cpu_initialization=use_cpu_initialization,
            bias_activation_fusion=bias_activation_fusion,
            openai_gelu=openai_gelu,
            onnx_safe=onnx_safe,
            activation=activation,
            bias=bias,
            transformer_block_type=transformer_block_type,
            normalization=normalization,
            layernorm_epsilon=layernorm_epsilon,
            persist_layer_norm=persist_layer_norm,
        )

    def _get_bias_droput_add_func(self, transformer_block_type='pre_ln', position_after='attention'):
        """
        Returns a function that potentially fuses the dropout and bias addition.

        This function is particularly helpful for the normformer architecture that does not the fused kernel after attention layers, but can after the MLP.
        """
        # Normformer activations at this point have no bias vector since they've gone through another normalization layer.
        if transformer_block_type == 'normformer' and position_after == 'attention':
            bias_dropout_add_func = get_dropout_add(self.training)
        # Bias dropout add fused kernel
        elif self.bias and self.bias_dropout_fusion:
            if self.training:
                bias_dropout_add_func = bias_dropout_add_fused_train
            else:
                bias_dropout_add_func = bias_dropout_add_fused_inference
        # Bias dropout add non-fused kernel
        elif self.bias and not self.bias_dropout_fusion:
            bias_dropout_add_func = get_bias_dropout_add(self.training)
        # Dropout add non-fused kernel for a model without bias terms.
        else:
            bias_dropout_add_func = get_dropout_add(self.training)

        return bias_dropout_add_func

    def forward(
        self,
        hidden_states,
        attention_mask,
        encoder_output=None,
        enc_dec_attn_mask=None,
        layer_past=None,
        get_key_value=False,
        set_inference_key_value_memory=False,
        inference_max_sequence_len=None,
        rotary_pos_emb=None,  # list of positional embedding tensors, first one self attention, second one and third one are for cross attention (q, k)
        position_bias=None,
        encoder_decoder_position_bias=None,
        prefix_tuning_key_values=None,
    ):
        # Self attention.
        if rotary_pos_emb is not None:
            # self attention pos_emb is (q, q)
            self_attention_pos_emb = (rotary_pos_emb[0], rotary_pos_emb[0])
            cross_attention_pos_emb = (rotary_pos_emb[1], rotary_pos_emb[2])
        else:
            self_attention_pos_emb = None
            cross_attention_pos_emb = None

        if self.layer_type != LayerType.retrieval_decoder_after_self_attn:
            # hidden_states: [b, s, h]

            # Pre-LN: x -> LN -> MHA -> Residual -> LN -> MLP -> Residual
            # Post-LN: x -> MHA -> Residual -> LN -> MLP -> Residual -> LN
            # Normformer: x -> LN -> MHA -> LN -> Residual -> MLP (w/LN) -> Residual

            residual = hidden_states
            # Layer norm at the beginning of the transformer layer.
            if self.transformer_block_type in ['pre_ln', 'normformer']:
                hidden_states = self.input_layernorm(hidden_states)

            attention_output, attention_bias = self.self_attention(
                hidden_states,
                attention_mask,
                layer_past=layer_past,
                get_key_value=get_key_value,
                set_inference_key_value_memory=set_inference_key_value_memory,
                inference_max_sequence_len=inference_max_sequence_len,
                rotary_pos_emb=self_attention_pos_emb,
<<<<<<< HEAD
                prefix_tuning_key_values=prefix_tuning_key_values,
=======
                position_bias=position_bias,
>>>>>>> 7d9b1665
            )

            if get_key_value:
                attention_output, presents = attention_output

            if self.position_embedding_type == 'relative':
                attention_output, position_bias = attention_output[0], attention_output[1]

            # If normformer, apply norm on the output of the self attention.
            if self.transformer_block_type == 'normformer':
                # Normformer normalization
                attention_output = (
                    attention_output + attention_bias if attention_bias is not None else attention_output
                )
                attention_output = self.post_attention_normformer_norm(attention_output)
                attention_bias = None

            # jit scripting for a nn.module (with dropout) is not
            # trigerring the fusion kernel. For now, we use two
            # different nn.functional routines to account for varying
            # dropout semantics during training and inference phases.

            bias_dropout_add_func = self._get_bias_droput_add_func(
                transformer_block_type=self.transformer_block_type, position_after='attention'
            )
            if attention_bias is not None:
                attention_bias = attention_bias.expand_as(residual)

            layernorm_input = bias_dropout_add_func(attention_output, attention_bias, residual, self.hidden_dropout)

            # Post-LN normalization after residual
            if self.transformer_block_type == 'post_ln':
                normalization_output = self.input_layernorm(layernorm_input)
                layernorm_input = normalization_output
            elif self.transformer_block_type in ['pre_ln', 'normformer']:
                # Layer norm post the self attention.
                normalization_output = self.post_attention_layernorm(layernorm_input)
        else:
            layernorm_input, normalization_output = hidden_states

        if self.layer_type == LayerType.decoder_pre_mlp:
            return layernorm_input, normalization_output

        if (
            self.layer_type == LayerType.decoder
            or self.layer_type == LayerType.retrieval_decoder
            or self.layer_type == LayerType.retrieval_encoder
            or self.layer_type == LayerType.retrieval_decoder_after_self_attn
        ):
            if (
                self.layer_type == LayerType.retrieval_decoder
                or self.layer_type == LayerType.retrieval_decoder_after_self_attn
            ):
                attention_output, attention_bias = self.inter_attention(
                    normalization_output,
                    enc_dec_attn_mask,
                    encoder_output=encoder_output,
                    rotary_pos_emb=cross_attention_pos_emb,
                    set_inference_key_value_memory=set_inference_key_value_memory,
                    inference_max_sequence_len=inference_max_sequence_len,
                )
            else:
                attention_output, attention_bias = self.inter_attention(
                    normalization_output,
                    enc_dec_attn_mask,
                    encoder_output=encoder_output,
                    rotary_pos_emb=cross_attention_pos_emb,
                    position_bias=encoder_decoder_position_bias,
                )
            if self.position_embedding_type == 'relative':
                attention_output, encoder_decoder_position_bias = attention_output[0], attention_output[1]
            # If normformer, apply norm on the output of the self attention.
            if self.transformer_block_type == 'normformer':
                # Normformer normalization
                attention_output = (
                    attention_output + attention_bias if attention_bias is not None else attention_output
                )
                attention_output = self.post_inter_attention_normformer_norm(attention_output)
                attention_bias = None

            residual = layernorm_input

            bias_dropout_add_func = self._get_bias_droput_add_func(
                transformer_block_type=self.transformer_block_type, position_after='attention'
            )

            layernorm_input = bias_dropout_add_func(attention_output, attention_bias, residual, self.hidden_dropout)
            normalization_output = self.post_inter_attention_layernorm(layernorm_input)
            # Post-LN normalization after residual
            if self.transformer_block_type == 'post_ln':
                layernorm_input = normalization_output
        # MLP.
        mlp_output, mlp_bias = self.mlp(normalization_output)

        residual = layernorm_input

        bias_dropout_add_func = self._get_bias_droput_add_func(
            transformer_block_type=self.transformer_block_type, position_after='mlp'
        )

        output = bias_dropout_add_func(mlp_output, mlp_bias, residual, self.hidden_dropout)

        if self.transformer_block_type == 'post_ln':
            output = self.post_attention_layernorm(output)

        if get_key_value:
            output = [output, presents]

        if self.position_embedding_type == 'relative':
            if encoder_decoder_position_bias is None:
                output = (output,) + (position_bias,)
            else:
                output = (output,) + (position_bias,) + (encoder_decoder_position_bias,)

        return output


class ParallelTransformerLayer(ParallelTransformerLayer_):
    def __init__(self, **kwargs):
        super(ParallelTransformerLayer, self).__init__(**kwargs)

        if kwargs['precision'] == 32:
            self.dtype = torch.float32
        elif kwargs['precision'] == 16:
            self.dtype = torch.float16
        elif kwargs['precision'] == 'bf16':
            self.dtype = torch.bfloat16
        else:
            raise ValueError

    def forward(
        self,
        hidden_states,
        attention_mask,
        encoder_output=None,
        enc_dec_attn_mask=None,
        rotary_pos_emb=None,
        layer_past=None,
        get_key_value=False,
        set_inference_key_value_memory=False,
        inference_max_sequence_len=None,
        position_bias=None,
        encoder_decoder_position_bias=None,
        prefix_tuning_key_values=None,
    ):
        if self.dtype == torch.float32:
            return super().forward(
                hidden_states,
                attention_mask,
                encoder_output,
                enc_dec_attn_mask,
                layer_past,
                get_key_value,
                set_inference_key_value_memory,
                inference_max_sequence_len,
                rotary_pos_emb,
                position_bias,
                encoder_decoder_position_bias,
                prefix_tuning_key_values,
            )
        with torch.autocast(device_type="cuda", dtype=self.dtype):
            return super().forward(
                hidden_states,
                attention_mask,
                encoder_output,
                enc_dec_attn_mask,
                layer_past,
                get_key_value,
                set_inference_key_value_memory,
                inference_max_sequence_len,
                rotary_pos_emb,
                position_bias,
                encoder_decoder_position_bias,
                prefix_tuning_key_values,
            )


class ParallelTransformer(MegatronModule):
    """Transformer class."""

    def __init__(
        self,
        init_method,
        output_layer_init_method,
        num_layers,
        hidden_size,
        ffn_hidden_size,
        num_attention_heads,
        apply_query_key_layer_scaling=True,
        kv_channels=None,
        layer_type=LayerType.encoder,  # it can be a list of types or single type
        self_attn_mask_type=AttnMaskType.padding,
        pre_process=True,
        post_process=True,
        precision=16,
        fp32_residual_connection=False,
        activations_checkpoint_method=None,
        activations_checkpoint_num_layers=1,
        layernorm_epsilon=1e-5,
        hidden_dropout=0.1,
        attention_dropout=0.1,
        position_embedding_type='learned_absolute',
        relative_attention_num_buckets=32,
        relative_attention_max_distance=128,
        use_cpu_initialization=False,
        bias_activation_fusion=True,
        bias_dropout_fusion=True,
        masked_softmax_fusion=True,
        persist_layer_norm=False,
        openai_gelu=False,
        onnx_safe=False,
        activation='gelu',
        model_type=ModelType.encoder_or_decoder,
        megatron_legacy=False,
        bias=True,
        chunk_size=64,
        normalization='layernorm',
        transformer_block_type='pre_ln',
        headscale=False,
        layer_number_offset=0,  # this is use only for attention norm_factor scaling
    ):
        super(ParallelTransformer, self).__init__()

        if kv_channels is None:
            assert (
                hidden_size % num_attention_heads == 0
            ), 'hidden_size must be divisible by num_attention_heads if kv_channels is None'
            kv_channels = hidden_size // num_attention_heads

        self.fp32_residual_connection = fp32_residual_connection
        self.pre_process = pre_process
        self.post_process = post_process
        self.input_tensor = None
        self.self_attn_mask_type = self_attn_mask_type
        self.model_type = model_type
        self.normalization = normalization
        self.transformer_block_type = transformer_block_type
        self.position_embedding_type = position_embedding_type

        # Store activation checkpointing flag.
        self.activations_checkpoint_method = activations_checkpoint_method
        self.activations_checkpoint_num_layers = activations_checkpoint_num_layers

        if self.model_type == ModelType.encoder_or_decoder:
            assert (
                num_layers % parallel_state.get_pipeline_model_parallel_world_size() == 0
            ), 'num_layers must be divisible by pipeline_model_parallel_size'

        # TODO: Add similar assert for encoder-decoder.

        self.num_layers = self.get_num_layers(num_layers)
        # Transformer layers.
        def build_layer(layer_number, has_relative_attention_bias=False):
            if isinstance(layer_type, list):
                lt = layer_type[layer_number - 1]
            else:
                lt = layer_type
            return ParallelTransformerLayer(
                init_method=init_method,
                output_layer_init_method=output_layer_init_method,
                layer_number=layer_number + layer_number_offset,
                hidden_size=hidden_size,
                ffn_hidden_size=ffn_hidden_size,
                num_attention_heads=num_attention_heads,
                apply_query_key_layer_scaling=apply_query_key_layer_scaling,
                kv_channels=kv_channels,
                layer_type=lt,
                self_attn_mask_type=self_attn_mask_type,
                precision=precision,
                fp32_residual_connection=fp32_residual_connection,
                layernorm_epsilon=layernorm_epsilon,
                hidden_dropout=hidden_dropout,
                attention_dropout=attention_dropout,
                position_embedding_type=position_embedding_type,
                relative_attention_num_buckets=relative_attention_num_buckets,
                relative_attention_max_distance=relative_attention_max_distance,
                use_cpu_initialization=use_cpu_initialization,
                bias_activation_fusion=bias_activation_fusion,
                bias_dropout_fusion=bias_dropout_fusion,
                masked_softmax_fusion=masked_softmax_fusion,
                persist_layer_norm=persist_layer_norm,
                openai_gelu=openai_gelu,
                onnx_safe=onnx_safe,
                activation=activation,
                megatron_legacy=megatron_legacy,
                bias=bias,
                chunk_size=chunk_size,
                normalization=normalization,
                transformer_block_type=transformer_block_type,
                headscale=headscale,
                has_relative_attention_bias=has_relative_attention_bias,
            )

        if parallel_state.get_virtual_pipeline_model_parallel_world_size() is not None:
            assert num_layers % parallel_state.get_virtual_pipeline_model_parallel_world_size() == 0, (
                'num_layers_per_stage must be divisible by ' 'virtual_pipeline_model_parallel_size'
            )
            assert self.model_type != ModelType.encoder_or_decoder
            # Number of layers in each model chunk is the number of layers in the stage,
            # divided by the number of model chunks in a stage.
            self.num_layers = self.num_layers // parallel_state.get_virtual_pipeline_model_parallel_world_size()
            # With 8 layers, 2 stages, and 4 model chunks, we want an assignment of
            # layers to stages like (each list is a model chunk):
            # Stage 0: [0]  [2]  [4]  [6]
            # Stage 1: [1]  [3]  [5]  [7]
            # With 8 layers, 2 stages, and 2 virtual stages, we want an assignment of
            # layers to stages like (each list is a model chunk):
            # Stage 0: [0, 1]  [4, 5]
            # Stage 1: [2, 3]  [6, 7]
            offset = parallel_state.get_virtual_pipeline_model_parallel_rank() * (
                num_layers // parallel_state.get_virtual_pipeline_model_parallel_world_size()
            ) + (parallel_state.get_pipeline_model_parallel_rank() * self.num_layers)
        else:
            # Each stage gets a contiguous set of layers.
            if (
                self.model_type == ModelType.encoder_and_decoder
                and parallel_state.get_pipeline_model_parallel_world_size() > 1
            ):
                pipeline_rank = parallel_state.get_pipeline_model_parallel_rank()
                if layer_type == LayerType.encoder:
                    offset = pipeline_rank * self.num_layers
                else:
                    num_ranks_in_enc = parallel_state.get_pipeline_model_parallel_split_rank()
                    offset = (pipeline_rank - num_ranks_in_enc) * self.num_layers
            else:
                offset = parallel_state.get_pipeline_model_parallel_rank() * self.num_layers

        self.layers = torch.nn.ModuleList(
            [
                build_layer(
                    i + 1 + offset, has_relative_attention_bias=(i == 0) and parallel_state.is_pipeline_first_stage()
                )
                for i in range(self.num_layers)
            ]
        )

        if self.post_process and self.transformer_block_type != 'post_ln':
            # Final layer norm before output.
            if normalization == 'layernorm':
                self.final_layernorm = get_layer_norm(hidden_size, layernorm_epsilon, persist_layer_norm)
            else:
                self.final_layernorm = MixedFusedRMSNorm(hidden_size, layernorm_epsilon)

    def _get_layer(self, layer_number):
        return self.layers[layer_number]

    def get_num_layers(self, num_layers):
        """Compute the number of transformer layers resident on the current rank."""
        if parallel_state.get_pipeline_model_parallel_world_size() > 1:
            if self.model_type == ModelType.encoder_and_decoder:
                assert parallel_state.get_pipeline_model_parallel_split_rank() is not None
                num_ranks_in_encoder = parallel_state.get_pipeline_model_parallel_split_rank()
                num_ranks_in_decoder = parallel_state.get_pipeline_model_parallel_world_size() - num_ranks_in_encoder
                assert (
                    num_layers % num_ranks_in_encoder == 0
                ), 'num_layers must be divisible by number of ranks given to encoder'
                assert (
                    num_layers % num_ranks_in_decoder == 0
                ), 'num_layers must be divisible by number of ranks given to decoder'
                if parallel_state.is_pipeline_stage_before_split():
                    num_layers = num_layers // num_ranks_in_encoder
                else:
                    num_layers = num_layers // num_ranks_in_decoder
            else:
                assert (
                    num_layers % parallel_state.get_pipeline_model_parallel_world_size() == 0
                ), 'num_layers must be divisible by pipeline_model_parallel_size'
                num_layers = num_layers // parallel_state.get_pipeline_model_parallel_world_size()

        return num_layers

    def _checkpointed_forward(
        self,
        hidden_states,
        attention_mask,
        encoder_output,
        enc_dec_attn_mask,
        rotary_pos_emb,
        position_bias=None,
        encoder_decoder_position_bias=None,
        prefix_tuning_key_values=None,
    ):
        """Forward method with activation checkpointing."""

        def custom(start, end):
            def custom_forward(*inputs):
                x_ = inputs[0]
                attention_mask = inputs[1]
                encoder_output = inputs[2]
                enc_dec_attn_mask = inputs[3]
                rotary_pos_emb = inputs[4]
                position_bias = inputs[5]
                encoder_decoder_position_bias = inputs[6]
                prefix_tuning_key_values = inputs[7]
                for index in range(start, end):
                    layer = self._get_layer(index)
                    x_ = layer(
                        x_,
                        attention_mask,
                        encoder_output,
                        enc_dec_attn_mask,
                        rotary_pos_emb,
<<<<<<< HEAD
                        position_bias,
                        encoder_decoder_position_bias,
                        prefix_tuning_key_values=prefix_tuning_key_values[
                            :, :, index, :, :, :
                        ]
                        if prefix_tuning_key_values is not None
                        else None,  # We're splitting up the prefix tuning representaiton per layer. @adithyare
=======
                        position_bias=position_bias,
                        encoder_decoder_position_bias=encoder_decoder_position_bias,
>>>>>>> 7d9b1665
                    )
                    if type(x_) is tuple:
                        if len(x_) == 2:
                            x_, position_bias = x_
                        elif len(x_) == 3:
                            x_, position_bias, encoder_decoder_position_bias = x_
                        else:
                            raise IndexError('Hidden_states (x_) needs to be tuple containing 2 or 3 elements.')
                return x_

            return custom_forward

        # Make sure memory is freed.
        tensor_parallel.reset_checkpointed_activations_memory_buffer()

        if self.activations_checkpoint_method == 'uniform':
            # Uniformly divide the total number of Transformer layers and checkpoint
            # the input activation of each divided chunk.
            # A method to further reduce memory usage reducing checkpoints.
            l = 0
            while l < self.num_layers:
                hidden_states = tensor_parallel.checkpoint(
                    custom(l, l + self.activations_checkpoint_num_layers),
                    hidden_states,
                    attention_mask,
                    encoder_output,
                    enc_dec_attn_mask,
                    rotary_pos_emb,
                    position_bias,
                    encoder_decoder_position_bias,
                    prefix_tuning_key_values,
                )
                l += self.activations_checkpoint_num_layers
        elif self.activations_checkpoint_method == 'block':
            # Checkpoint the input activation of only a set number of individual
            # Transformer layers and skip the rest.
            # A method fully use the device memory removing redundant re-computation.
            for l in range(self.num_layers):
                if l < self.activations_checkpoint_num_layers:
                    hidden_states = tensor_parallel.checkpoint(
                        custom(l, l + 1),
                        hidden_states,
                        attention_mask,
                        encoder_output,
                        enc_dec_attn_mask,
                        rotary_pos_emb,
                        position_bias,
                        encoder_decoder_position_bias,
                        prefix_tuning_key_values,
                    )
                else:
                    hidden_states = custom(l, l + 1)(
                        hidden_states,
                        attention_mask,
                        encoder_output,
                        enc_dec_attn_mask,
                        rotary_pos_emb,
                        position_bias,
                        encoder_decoder_position_bias,
                        prefix_tuning_key_values,
                    )
        else:
            raise ValueError("Invalid activation checkpoint method.")

        return hidden_states

    def set_input_tensor(self, input_tensor):
        """Set input tensor to be used instead of forward()'s input.

        When doing pipeline parallelism the input from the previous
        stage comes from communication, not from the input, so the
        model's forward_step_func won't have it. This function is thus
        used by internal code to bypass the input provided by the
        forward_step_func"""
        self.input_tensor = input_tensor

    def forward(
        self,
        hidden_states,
        attention_mask,
        layer_past=None,
        get_key_value=False,
        encoder_output=None,
        enc_dec_attn_mask=None,
        set_inference_key_value_memory=False,
        inference_max_sequence_len=None,
        rotary_pos_emb=None,  # list of positional embedding tensors, first one self attention, second one and third one are for cross attention (q, k)
        retrieved_emb=None,  # tensor of retrieved embedding of shape [b, k, r, n, d]
<<<<<<< HEAD
        position_bias=None,
        encoder_decoder_position_bias=None,
        prefix_tuning_key_values=None,
=======
>>>>>>> 7d9b1665
    ):
        position_bias = None
        encoder_decoder_position_bias = None

        # Checks.
        if inference_max_sequence_len:
            assert self.activations_checkpoint_method is None, 'inference does not work with activation checkpointing'

        if layer_past is not None:
            assert get_key_value, 'for not None values in layer_past, ' 'expected get_key_value to be set'
        if get_key_value:
            assert self.activations_checkpoint_method is None, (
                'get_key_value does not work with ' 'activation checkpointing'
            )

        if self.pre_process:
            # Data format change to avoid explicit tranposes : [b s h] --> [s b h].
            # If the input flag for fp32 residual connection is set, convert for float.
            if self.fp32_residual_connection:
                hidden_states = hidden_states.transpose(0, 1).contiguous().float()
            # Otherwise, leave it as is.
            else:
                hidden_states = hidden_states.transpose(0, 1).contiguous()
        else:
            # See set_input_tensor()
            hidden_states = self.input_tensor

        if encoder_output is not None:
            encoder_output = encoder_output.transpose(0, 1).contiguous()
        elif retrieved_emb is not None:
            assert len(retrieved_emb.shape) == 5
            # this is retrieval decoder, need special transpose
            encoder_output = rearrange(retrieved_emb, 'b k r n d -> k r n b d').contiguous()

        if self.activations_checkpoint_method is not None:
            hidden_states = self._checkpointed_forward(
                hidden_states,
                attention_mask,
                encoder_output,
                enc_dec_attn_mask,
                rotary_pos_emb,
                position_bias,
                encoder_decoder_position_bias,
                prefix_tuning_key_values,
            )

            if type(hidden_states) is tuple:
                if len(hidden_states) == 2:
                    hidden_states, position_bias = hidden_states
                elif len(hidden_states) == 3:
                    hidden_states, position_bias, encoder_decoder_position_bias = hidden_states
                else:
                    raise IndexError('Hidden_states needs to be tuple containing 2 or 3 elements.')
        else:
            if get_key_value:
                presents = []
            for index in range(self.num_layers):
                layer = self._get_layer(index)
                past = None
                if layer_past is not None:
                    past = layer_past[index]
                hidden_states = layer(
                    hidden_states,
                    attention_mask,
                    encoder_output=encoder_output,
                    enc_dec_attn_mask=enc_dec_attn_mask,
                    layer_past=past,
                    get_key_value=get_key_value,
                    set_inference_key_value_memory=set_inference_key_value_memory,
                    inference_max_sequence_len=inference_max_sequence_len,
                    rotary_pos_emb=rotary_pos_emb,
                    position_bias=position_bias,
                    encoder_decoder_position_bias=encoder_decoder_position_bias,
                    prefix_tuning_key_values=prefix_tuning_key_values[
                        :, :, index, :, :, :
                    ]
                    if prefix_tuning_key_values is not None
                    else None,
                )
                if get_key_value:
                    hidden_states, present = hidden_states
                    presents.append(present)
                if self.position_embedding_type == 'relative':
                    if len(hidden_states) == 2:
                        hidden_states, position_bias = hidden_states
                    elif len(hidden_states) == 3:
                        hidden_states, position_bias, encoder_decoder_position_bias = hidden_states
                    else:
                        raise IndexError('Hidden_states needs to be tuple containing 2 or 3 elements.')

        # Final layer norm.
        if self.post_process:
            # Reverting data format change [s b h] --> [b s h].
            output = hidden_states.transpose(0, 1).contiguous()
            # only apply the final_layernorm for pre-ln
            if self.transformer_block_type != 'post_ln':
                output = self.final_layernorm(output)
        else:
            output = hidden_states
        if get_key_value:
            output = [output, presents]

        return output<|MERGE_RESOLUTION|>--- conflicted
+++ resolved
@@ -97,6 +97,73 @@
                 "Apex was not found. ColumnLinear will not work. Please see the NeMo README for installation instructions: https://github.com/NVIDIA/NeMo#megatron-gpt."
             )
 
+
+# TODO (@adithyare) I did a lot of bad bad things here...
+# apex.FusedScaledMaskMSoftmax tries to do some fancy stuff and fails on an assert:
+# assert sq == sk, "causal mask is only for self attention"
+# so I pulled FusedScaleMaskSoftmax out of apex and put it here.
+class FusedScaleMaskSoftmax(torch.nn.Module):
+    """
+    fused operation: scaling + mask + softmax
+
+    Arguments:
+        input_in_fp16: flag to indicate if input in fp16 data format.
+        input_in_bf16: flag to indicate if input in bf16 data format.
+        attn_mask_type: attention mask type (pad or causal)
+        scaled_masked_softmax_fusion: flag to indicate user want to use softmax fusion
+        mask_func: mask function to be applied.
+        softmax_in_fp32: if true, softmax in performed at fp32 precision.
+        scale: scaling factor used in input tensor scaling.
+    """
+
+    def __init__(
+        self,
+        input_in_fp16,
+        input_in_bf16,
+        attn_mask_type,
+        scaled_masked_softmax_fusion,
+        mask_func,
+        softmax_in_fp32,
+        scale,
+    ):
+        super(FusedScaleMaskSoftmax, self).__init__()
+        self.input_in_fp16 = input_in_fp16
+        self.input_in_bf16 = input_in_bf16
+        assert not (
+            self.input_in_fp16 and self.input_in_bf16
+        ), "both fp16 and bf16 flags cannot be active at the same time."
+        self.input_in_float16 = self.input_in_fp16 or self.input_in_bf16
+        self.attn_mask_type = attn_mask_type
+        self.scaled_masked_softmax_fusion = scaled_masked_softmax_fusion
+        self.mask_func = mask_func
+        self.softmax_in_fp32 = softmax_in_fp32
+        self.scale = scale
+
+        assert (
+            self.scale is None or softmax_in_fp32
+        ), "softmax should be in fp32 when scaled"
+
+    def forward(self, input, mask):
+        # [b, np, sq, sk]
+        assert input.dim() == 4
+        return self.forward_torch_softmax(input, mask)
+
+    def forward_torch_softmax(self, input, mask):
+        if self.input_in_float16 and self.softmax_in_fp32:
+            input = input.float()
+
+        if self.scale is not None:
+            input = input * self.scale
+        mask_output = self.mask_func(input, mask) if mask is not None else input
+        probs = torch.nn.Softmax(dim=-1)(mask_output)
+
+        if self.input_in_float16 and self.softmax_in_fp32:
+            if self.input_in_fp16:
+                probs = probs.half()
+            else:
+                probs = probs.bfloat16()
+
+        return probs
 
 class ParallelMLP(MegatronModule):
     """MLP.
@@ -1257,11 +1324,8 @@
                 set_inference_key_value_memory=set_inference_key_value_memory,
                 inference_max_sequence_len=inference_max_sequence_len,
                 rotary_pos_emb=self_attention_pos_emb,
-<<<<<<< HEAD
                 prefix_tuning_key_values=prefix_tuning_key_values,
-=======
                 position_bias=position_bias,
->>>>>>> 7d9b1665
             )
 
             if get_key_value:
@@ -1664,18 +1728,13 @@
                         encoder_output,
                         enc_dec_attn_mask,
                         rotary_pos_emb,
-<<<<<<< HEAD
-                        position_bias,
-                        encoder_decoder_position_bias,
+                        position_bias=position_bias,
+                        encoder_decoder_position_bias=encoder_decoder_position_bias,
                         prefix_tuning_key_values=prefix_tuning_key_values[
                             :, :, index, :, :, :
                         ]
                         if prefix_tuning_key_values is not None
                         else None,  # We're splitting up the prefix tuning representaiton per layer. @adithyare
-=======
-                        position_bias=position_bias,
-                        encoder_decoder_position_bias=encoder_decoder_position_bias,
->>>>>>> 7d9b1665
                     )
                     if type(x_) is tuple:
                         if len(x_) == 2:
@@ -1764,12 +1823,9 @@
         inference_max_sequence_len=None,
         rotary_pos_emb=None,  # list of positional embedding tensors, first one self attention, second one and third one are for cross attention (q, k)
         retrieved_emb=None,  # tensor of retrieved embedding of shape [b, k, r, n, d]
-<<<<<<< HEAD
         position_bias=None,
         encoder_decoder_position_bias=None,
         prefix_tuning_key_values=None,
-=======
->>>>>>> 7d9b1665
     ):
         position_bias = None
         encoder_decoder_position_bias = None
