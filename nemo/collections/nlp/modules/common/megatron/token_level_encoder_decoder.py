# Copyright (c) 2022, NVIDIA CORPORATION.  All rights reserved.
#
# Licensed under the Apache License, Version 2.0 (the "License");
# you may not use this file except in compliance with the License.
# You may obtain a copy of the License at
#
#     http://www.apache.org/licenses/LICENSE-2.0
#
# Unless required by applicable law or agreed to in writing, software
# distributed under the License is distributed on an "AS IS" BASIS,
# WITHOUT WARRANTIES OR CONDITIONS OF ANY KIND, either express or implied.
# See the License for the specific language governing permissions and
# limitations under the License.

import torch

from nemo.collections.nlp.modules.common.megatron.language_model import Embedding
from nemo.collections.nlp.modules.common.megatron.megatron_decoders import get_decoder_model
from nemo.collections.nlp.modules.common.megatron.megatron_encoder_decoder import (
    MegatronTransformerEncoderDecoderModule,
)
from nemo.collections.nlp.modules.common.megatron.megatron_encoders import get_encoder_model
from nemo.collections.nlp.modules.common.megatron.module import MegatronModule
from nemo.collections.nlp.modules.common.megatron.t5_relative_position_embedding import T5RelativePositionEmbedding
from nemo.collections.nlp.modules.common.megatron.utils import (
    ApexGuardDefaults,
    build_position_ids,
    init_method_normal,
    parallel_lm_logits,
    scaled_init_method_normal,
)

try:
<<<<<<< HEAD
    from apex.transformer import tensor_parallel, parallel_state
=======
    from apex.transformer import tensor_parallel
>>>>>>> 8bb071a0
    from apex.transformer.enums import AttnMaskType, ModelType, LayerType

    HAVE_APEX = True
except (ImportError, ModuleNotFoundError):
    HAVE_APEX = False
    # fake missing classes with None attributes
    AttnMaskType = ApexGuardDefaults()
    ModelType = ApexGuardDefaults()

__all__ = ["MegatronTokenLevelHead", "MegatronTokenLevelEncoderDecoderModule"]


class MegatronTokenLevelHead(MegatronModule):
    """Masked LM head for token-based encoder-decoder models (e.g., T5)

    Arguments:
        mpu_vocab_size: model parallel size of vocabulary.
        parallel_output: wether output logits being distributed or not.
    """

    def __init__(self, mpu_vocab_size, parallel_output):
        super(MegatronTokenLevelHead, self).__init__()

        self.bias = torch.nn.Parameter(torch.zeros(mpu_vocab_size))
        self.bias.model_parallel = True
        self.bias.partition_dim = 0
        self.bias.stride = 1
        self.parallel_output = parallel_output

    def forward(self, hidden_states, word_embeddings_weight):

        async_tensor_model_parallel_allreduce = parallel_state.get_tensor_model_parallel_world_size() > 1
        output = parallel_lm_logits(
            hidden_states,
            word_embeddings_weight,
            self.parallel_output,
            bias=self.bias,
            async_tensor_model_parallel_allreduce=async_tensor_model_parallel_allreduce,
        )
        return output


# TODO: add soft prompts as an Embedding sub-class


class MegatronTokenLevelEncoderDecoderModule(MegatronModule):
    """Token-based (input/output is tokens) encoder-decoder model (e.g. T5 Language model.)"""

    def __init__(
        self,
        encoder_arch,
        decoder_arch,
        vocab_size,
        hidden_size,
        max_position_embeddings,
        num_layers,
        num_attention_heads,
        ffn_hidden_size,
        apply_query_key_layer_scaling=True,
        kv_channels=None,
        num_tokentypes=0,
        parallel_output=True,
        pre_process=True,
        post_process=True,
        init_method_std=0.02,
        fp16_cross_entropy=False,
        use_cpu_initialization=False,
        hidden_dropout=0.1,
        attention_dropout=0.1,
        position_embedding_type='learned_absolute',
        relative_attention_num_buckets=32,
        relative_attention_max_distance=128,
        relative_position_bias_self_attention_only=False,
        precision=16,
        fp32_residual_connection=False,
        activations_checkpoint_method=None,
        activations_checkpoint_num_layers=1,
        layernorm_epsilon=1e-5,
        persist_layer_norm=False,
        bias_activation_fusion=True,
        bias_dropout_add_fusion=True,
        masked_softmax_fusion=True,
        openai_gelu=False,
        activation='gelu',
        onnx_safe=False,
        bias=True,
        normalization='layernorm',
        transformer_block_type='pre_ln',
        hidden_steps=-1,
        headscale=False,
        add_encoder=True,
        add_decoder=True,
        num_self_attention_per_cross_attention=1,
    ):
        super(MegatronTokenLevelEncoderDecoderModule, self).__init__()

        self.parallel_output = parallel_output
        self.pre_process = pre_process
        self.post_process = post_process
        self.fp16_cross_entropy = fp16_cross_entropy
        self.precision = precision
        self.add_encoder = add_encoder
        self.add_decoder = add_decoder
        self.normalization = normalization
        self.position_embedding_type = position_embedding_type
        self.relative_attention_num_buckets = relative_attention_num_buckets
        self.relative_attention_max_distance = relative_attention_max_distance
<<<<<<< HEAD
=======
        self.relative_position_bias_self_attention_only = relative_position_bias_self_attention_only
>>>>>>> 8bb071a0

        if kv_channels is None:
            assert (
                hidden_size % num_attention_heads == 0
            ), 'hidden_size must be divisible by num_attention_heads if kv_channels is None'
            kv_channels = hidden_size // num_attention_heads

        encoder, decoder = None, None
        if add_encoder:
            if pre_process:
                self.encoder_embedding = Embedding(
                    hidden_size=hidden_size,
                    vocab_size=vocab_size,
                    max_sequence_length=max_position_embeddings,
                    init_method=init_method_normal(init_method_std),
                    num_tokentypes=num_tokentypes,
                    use_cpu_initialization=use_cpu_initialization,
                    embedding_dropout_prob=hidden_dropout,
                    position_embedding_type=position_embedding_type,
                )
                self._encoder_embedding_key = "encoder_embedding"
                if self.position_embedding_type == 'relative':
                    self.encoder_relative_position_embedding = T5RelativePositionEmbedding(
                        init_method=init_method_normal(init_method_std),
<<<<<<< HEAD
                        layer_type=LayerType.encoder,
                        num_attention_heads=num_attention_heads,
                        relative_position_num_buckets=relative_attention_num_buckets,
                        relative_position_max_distance=relative_attention_max_distance,
=======
                        num_attention_heads=num_attention_heads,
                        relative_position_num_buckets=relative_attention_num_buckets,
                        relative_position_max_distance=relative_attention_max_distance,
                        bidirectional=True
>>>>>>> 8bb071a0
                    )
                    self._encoder_relative_position_embedding_key = "encoder_relative_position_embedding"

            encoder = get_encoder_model(
                arch=encoder_arch,
                hidden_size=hidden_size,
                ffn_hidden_size=ffn_hidden_size,
                num_layers=num_layers,
                num_attention_heads=num_attention_heads,
                apply_query_key_layer_scaling=apply_query_key_layer_scaling,
                kv_channels=kv_channels,
                init_method=init_method_normal(init_method_std),
                scaled_init_method=scaled_init_method_normal(init_method_std, num_layers),
                encoder_attn_mask_type=AttnMaskType.padding,
                pre_process=pre_process,
                post_process=post_process,
                init_method_std=init_method_std,
                use_cpu_initialization=use_cpu_initialization,
                hidden_dropout=hidden_dropout,
                attention_dropout=attention_dropout,
                precision=precision,
                fp32_residual_connection=fp32_residual_connection,
                activations_checkpoint_method=activations_checkpoint_method,
                activations_checkpoint_num_layers=activations_checkpoint_num_layers,
                layernorm_epsilon=layernorm_epsilon,
                bias_activation_fusion=bias_activation_fusion,
                bias_dropout_add_fusion=bias_dropout_add_fusion,
                masked_softmax_fusion=masked_softmax_fusion,
                persist_layer_norm=persist_layer_norm,
                openai_gelu=openai_gelu,
                onnx_safe=onnx_safe,
                hidden_steps=hidden_steps,
                activation=activation,
                bias=bias,
                normalization=normalization,
                transformer_block_type=transformer_block_type,
                headscale=headscale,
                parent_model_type=ModelType.encoder_and_decoder,
                num_self_attention_per_cross_attention=num_self_attention_per_cross_attention,
            )

        if add_decoder:
            # If this is the decoder first stage
            if pre_process:
                # If the encoder also lies on this rank (PP = 1), then just assign embeddings directly.
                if hasattr(self, 'encoder_embedding'):
                    self.decoder_embedding = self.encoder_embedding
                else:
                    # This is the case where PP > 1 and first decoder first stage.
                    # We initialize decoder embeddings, but set them to zero since we they're tied with the encoder embeddings.
                    # A later initialize_embedding call will synchronize the embeddings.
                    self.decoder_embedding = Embedding(
                        hidden_size=hidden_size,
                        vocab_size=vocab_size,
                        max_sequence_length=max_position_embeddings,
                        init_method=init_method_normal(init_method_std),
                        num_tokentypes=num_tokentypes,
                        use_cpu_initialization=use_cpu_initialization,
                        embedding_dropout_prob=hidden_dropout,
                        position_embedding_type=position_embedding_type,
                    )
                    self.decoder_embedding.zero_parameters()

                self._decoder_embedding_key = "decoder_embedding"
                # TODO (sandeepsub): When implementing RPE for PP > 2, this should not be inside `pre_process`. It should exist on all ranks and be synchronized manually.
                if self.position_embedding_type == 'relative':
                    self.decoder_relative_position_embedding = T5RelativePositionEmbedding(
                        init_method=init_method_normal(init_method_std),
<<<<<<< HEAD
                        layer_type=LayerType.decoder,
                        num_attention_heads=num_attention_heads,
                        relative_position_num_buckets=relative_attention_num_buckets,
                        relative_position_max_distance=relative_attention_max_distance,
                    )
                    self._decoder_relative_position_embedding_key = "decoder_relative_position_embedding"
=======
                        num_attention_heads=num_attention_heads,
                        relative_position_num_buckets=relative_attention_num_buckets,
                        relative_position_max_distance=relative_attention_max_distance,
                        bidirectional=False
                    )
                    self._decoder_relative_position_embedding_key = "decoder_relative_position_embedding"
                    if not self.relative_position_bias_self_attention_only:
                        self.decoder_cross_attention_relative_position_embedding = T5RelativePositionEmbedding(
                            init_method=init_method_normal(init_method_std),
                            num_attention_heads=num_attention_heads,
                            relative_position_num_buckets=relative_attention_num_buckets,
                            relative_position_max_distance=relative_attention_max_distance,
                            bidirectional=True
                        )
                        self._decoder_cross_attention_relative_position_embedding_key = "decoder_cross_attention_relative_position_embedding"
>>>>>>> 8bb071a0

            decoder = get_decoder_model(
                arch=decoder_arch,
                hidden_size=hidden_size,
                ffn_hidden_size=ffn_hidden_size,
                num_layers=num_layers,
                num_attention_heads=num_attention_heads,
                apply_query_key_layer_scaling=apply_query_key_layer_scaling,
                kv_channels=kv_channels,
                init_method=init_method_normal(init_method_std),
                scaled_init_method=scaled_init_method_normal(init_method_std, num_layers),
                decoder_attn_mask_type=AttnMaskType.causal,
                pre_process=pre_process,
                post_process=post_process,
                init_method_std=init_method_std,
                use_cpu_initialization=use_cpu_initialization,
                hidden_dropout=hidden_dropout,
                attention_dropout=attention_dropout,
                precision=precision,
                fp32_residual_connection=fp32_residual_connection,
                activations_checkpoint_method=activations_checkpoint_method,
                activations_checkpoint_num_layers=activations_checkpoint_num_layers,
                layernorm_epsilon=layernorm_epsilon,
                bias_activation_fusion=bias_activation_fusion,
                bias_dropout_add_fusion=bias_dropout_add_fusion,
                masked_softmax_fusion=masked_softmax_fusion,
                persist_layer_norm=persist_layer_norm,
                openai_gelu=openai_gelu,
                onnx_safe=onnx_safe,
                hidden_steps=hidden_steps,
                activation=activation,
                bias=bias,
                normalization=normalization,
                transformer_block_type=transformer_block_type,
                headscale=headscale,
                parent_model_type=ModelType.encoder_and_decoder,
            )

        self.enc_dec_model = MegatronTransformerEncoderDecoderModule(
            encoder=encoder, decoder=decoder, hidden_steps=hidden_steps
        )
        self._enc_dec_model_key = "enc_dec_model"

        self.initialize_word_embeddings(
            init_method=init_method_normal(init_method_std), vocab_size=vocab_size, hidden_size=hidden_size
        )

        if add_decoder and post_process:
            self.tokens_head = MegatronTokenLevelHead(self.word_embeddings_weight().size(0), parallel_output)
            self._tokens_head_key = 'tokens_head'

    def set_input_tensor(self, input_tensor):
        """ See megatron.model.transformer.set_input_tensor()"""
        # This is usually handled in schedules.py but some inference code still
        # gives us non-lists or None

        if not isinstance(input_tensor, list):
            input_tensor = [input_tensor]

        if self.add_encoder and self.add_decoder:
            assert (
                len(input_tensor) == 1
            ), 'input_tensor should only be length 1 for stage with both encoder and decoder'
            self.enc_dec_model.encoder.set_input_tensor(input_tensor[0])
        elif self.add_encoder:
            assert len(input_tensor) == 1, 'input_tensor should only be length 1 for stage with only encoder'
            self.enc_dec_model.encoder.set_input_tensor(input_tensor[0])
        elif self.add_decoder:
            if len(input_tensor) == 2:
                self.enc_dec_model.decoder.set_input_tensor(input_tensor[0])
                self.enc_dec_model.encoder_hidden_state = input_tensor[1]
            elif len(input_tensor) == 1:
                self.enc_dec_model.decoder.set_input_tensor(None)
                self.enc_dec_model.encoder_hidden_state = input_tensor[0]
            else:
                raise Exception('input_tensor must have either length 1 or 2')
        else:
            raise Exception('Stage must have at least either encoder or decoder')

    def forward(
        self,
        enc_input_ids,
        enc_attn_mask,
        dec_input_ids,
        dec_attn_mask,
        token_type_ids=None,
        labels=None,
        enc_hidden_states=None,
        enc_output_mask=None,
        output_enc_hidden_only=False,
        enc_input=None,
    ):
        """
        Return value is per token / per dimension (i.e., non collapsed loss value)
        """
<<<<<<< HEAD
        (
            encoder_self_attention_relative_position_bias,
            decoder_self_attention_relative_position_bias,
            decoder_cross_attention_relative_position_bias,
        ) = (None, None, None)
=======
        encoder_self_attention_relative_position_bias, decoder_self_attention_relative_position_bias, decoder_cross_attention_relative_position_bias = None, None, None
>>>>>>> 8bb071a0

        if enc_input is None:
            if self.pre_process and self.add_encoder:
                # We don't need position ids for RPE, because the embedding layer does not have position embeddings.
                if self.position_embedding_type != 'relative':
                    enc_position_ids = build_position_ids(enc_input_ids)
                else:
                    enc_position_ids = None
                enc_input = self.encoder_embedding(enc_input_ids, enc_position_ids, token_type_ids=token_type_ids)

                if self.position_embedding_type == 'relative':
<<<<<<< HEAD
                    encoder_self_attention_relative_position_bias, _ = self.encoder_relative_position_embedding(
                        encoder_seq_length=enc_input_ids.size(1), decoder_seq_length=None
=======
                    encoder_self_attention_relative_position_bias = self.encoder_relative_position_embedding(
                        query_seq_length=enc_input_ids.size(1),
                        key_seq_length=enc_input_ids.size(1),
>>>>>>> 8bb071a0
                    )
            else:
                enc_input = None

        if output_enc_hidden_only:
            enc_output = self.enc_dec_model.encode(
                enc_input=enc_input, enc_attn_mask=enc_attn_mask, enc_layer_past=None, enc_get_key_value=False,
            )
            return enc_output
        else:
            if self.pre_process and self.add_decoder:
                dec_position_ids = build_position_ids(dec_input_ids)
                dec_input = self.decoder_embedding(dec_input_ids, dec_position_ids, token_type_ids=token_type_ids)

                if self.position_embedding_type == 'relative':
<<<<<<< HEAD
                    (
                        decoder_self_attention_relative_position_bias,
                        decoder_cross_attention_relative_position_bias,
                    ) = self.decoder_relative_position_embedding(
                        encoder_seq_length=enc_input_ids.size(1), decoder_seq_length=dec_input_ids.size(1)
                    )
=======
                    decoder_self_attention_relative_position_bias = self.decoder_relative_position_embedding(
                        query_seq_length=dec_input_ids.size(1),
                        key_seq_length=dec_input_ids.size(1)
                    )
                    if not self.relative_position_bias_self_attention_only:
                        decoder_cross_attention_relative_position_bias = self.decoder_cross_attention_relative_position_embedding(
                            query_seq_length=dec_input_ids.size(1),
                            key_seq_length=enc_input_ids.size(1),
                        )
                    else:
                        decoder_cross_attention_relative_position_bias = None
>>>>>>> 8bb071a0
            else:
                # Note: This is when the decoder itself is split across PP ranks.
                dec_input = None

            output = self.enc_dec_model(
                enc_input=enc_input,
                enc_attn_mask=enc_attn_mask,
                dec_input=dec_input,
                dec_attn_mask=dec_attn_mask,
                enc_layer_past=None,
                enc_get_key_value=False,
                enc_output=None,
                dec_layer_past=None,
                dec_get_key_value=False,
                enc_self_attention_relative_position_bias=encoder_self_attention_relative_position_bias,
                dec_self_attention_relative_position_bias=decoder_self_attention_relative_position_bias,
                dec_cross_attention_relative_position_bias=decoder_cross_attention_relative_position_bias,
            )

            if self.post_process and self.add_decoder:
                dec_output, enc_output = output  # [s, b, h]
                # project decoder output to vocabulary-size dimensions
                token_logits = self.tokens_head(dec_output, self.word_embeddings_weight())
                if labels is not None:
                    # [b, s] -> [s, b]
                    labels = labels.transpose(0, 1).contiguous()
                    # tensor_parallel.vocab_parallel_cross_entropy performs log_softmax and return log p(x_i|z) per token i
                    if self.fp16_cross_entropy:
                        assert token_logits.dtype == torch.half
                        tokens_loss = tensor_parallel.vocab_parallel_cross_entropy(token_logits, labels)
                    else:
                        tokens_loss = tensor_parallel.vocab_parallel_cross_entropy(token_logits.float(), labels)

                    # [s, b] -> [b, s]
                    tokens_loss = tokens_loss.transpose(0, 1).contiguous()

                    return tokens_loss
                else:
                    # [s, b, h] -> [b, s, h]
                    token_logits = token_logits.transpose(0, 1).contiguous()
                    return token_logits

            elif self.add_decoder and not self.add_encoder:
                decoder_output, _ = output
                return decoder_output
            else:
                encoder_output = output
                return encoder_output

    def state_dict_for_save_checkpoint(self, destination=None, prefix='', keep_vars=False):
        """For easy load when model is combined with other heads,
        add an extra key."""

        state_dict_ = {}

        state_dict_[self._encoder_embedding_key] = self.encoder_embedding.state_dict_for_save_checkpoint(
            destination, prefix, keep_vars
        )
        state_dict_[self._decoder_embedding_key] = self.decoder_embedding.state_dict_for_save_checkpoint(
            destination, prefix, keep_vars
        )
        state_dict_[self._enc_dec_model_key] = self.enc_dec_model.state_dict_for_save_checkpoint(
            destination, prefix, keep_vars
        )
        state_dict_[self._tokens_head_key] = self.tokens_head.state_dict_for_save_checkpoint(
            destination, prefix, keep_vars
        )
        return state_dict_

    def load_state_dict(self, state_dict, strict=True):
        """Customized load."""

        self.encoder_embedding.encoder_embeddingload_state_dict(state_dict[self._encoder_embedding_key], strict=strict)
        self.decoder_embedding.load_state_dict(state_dict[self._decoder_embedding_key], strict=strict)
        self.enc_dec_model.load_state_dict(state_dict[self._enc_dec_model_key], strict=strict)
        self.tokens_head.load_state_dict(state_dict[self._tokens_head_key], strict=strict)<|MERGE_RESOLUTION|>--- conflicted
+++ resolved
@@ -31,11 +31,7 @@
 )
 
 try:
-<<<<<<< HEAD
     from apex.transformer import tensor_parallel, parallel_state
-=======
-    from apex.transformer import tensor_parallel
->>>>>>> 8bb071a0
     from apex.transformer.enums import AttnMaskType, ModelType, LayerType
 
     HAVE_APEX = True
@@ -143,10 +139,7 @@
         self.position_embedding_type = position_embedding_type
         self.relative_attention_num_buckets = relative_attention_num_buckets
         self.relative_attention_max_distance = relative_attention_max_distance
-<<<<<<< HEAD
-=======
         self.relative_position_bias_self_attention_only = relative_position_bias_self_attention_only
->>>>>>> 8bb071a0
 
         if kv_channels is None:
             assert (
@@ -171,17 +164,10 @@
                 if self.position_embedding_type == 'relative':
                     self.encoder_relative_position_embedding = T5RelativePositionEmbedding(
                         init_method=init_method_normal(init_method_std),
-<<<<<<< HEAD
-                        layer_type=LayerType.encoder,
                         num_attention_heads=num_attention_heads,
                         relative_position_num_buckets=relative_attention_num_buckets,
                         relative_position_max_distance=relative_attention_max_distance,
-=======
-                        num_attention_heads=num_attention_heads,
-                        relative_position_num_buckets=relative_attention_num_buckets,
-                        relative_position_max_distance=relative_attention_max_distance,
-                        bidirectional=True
->>>>>>> 8bb071a0
+                        bidirectional=True,
                     )
                     self._encoder_relative_position_embedding_key = "encoder_relative_position_embedding"
 
@@ -250,18 +236,10 @@
                 if self.position_embedding_type == 'relative':
                     self.decoder_relative_position_embedding = T5RelativePositionEmbedding(
                         init_method=init_method_normal(init_method_std),
-<<<<<<< HEAD
-                        layer_type=LayerType.decoder,
                         num_attention_heads=num_attention_heads,
                         relative_position_num_buckets=relative_attention_num_buckets,
                         relative_position_max_distance=relative_attention_max_distance,
-                    )
-                    self._decoder_relative_position_embedding_key = "decoder_relative_position_embedding"
-=======
-                        num_attention_heads=num_attention_heads,
-                        relative_position_num_buckets=relative_attention_num_buckets,
-                        relative_position_max_distance=relative_attention_max_distance,
-                        bidirectional=False
+                        bidirectional=False,
                     )
                     self._decoder_relative_position_embedding_key = "decoder_relative_position_embedding"
                     if not self.relative_position_bias_self_attention_only:
@@ -270,10 +248,11 @@
                             num_attention_heads=num_attention_heads,
                             relative_position_num_buckets=relative_attention_num_buckets,
                             relative_position_max_distance=relative_attention_max_distance,
-                            bidirectional=True
+                            bidirectional=True,
                         )
-                        self._decoder_cross_attention_relative_position_embedding_key = "decoder_cross_attention_relative_position_embedding"
->>>>>>> 8bb071a0
+                        self._decoder_cross_attention_relative_position_embedding_key = (
+                            "decoder_cross_attention_relative_position_embedding"
+                        )
 
             decoder = get_decoder_model(
                 arch=decoder_arch,
@@ -369,15 +348,11 @@
         """
         Return value is per token / per dimension (i.e., non collapsed loss value)
         """
-<<<<<<< HEAD
         (
             encoder_self_attention_relative_position_bias,
             decoder_self_attention_relative_position_bias,
             decoder_cross_attention_relative_position_bias,
         ) = (None, None, None)
-=======
-        encoder_self_attention_relative_position_bias, decoder_self_attention_relative_position_bias, decoder_cross_attention_relative_position_bias = None, None, None
->>>>>>> 8bb071a0
 
         if enc_input is None:
             if self.pre_process and self.add_encoder:
@@ -389,14 +364,8 @@
                 enc_input = self.encoder_embedding(enc_input_ids, enc_position_ids, token_type_ids=token_type_ids)
 
                 if self.position_embedding_type == 'relative':
-<<<<<<< HEAD
-                    encoder_self_attention_relative_position_bias, _ = self.encoder_relative_position_embedding(
-                        encoder_seq_length=enc_input_ids.size(1), decoder_seq_length=None
-=======
                     encoder_self_attention_relative_position_bias = self.encoder_relative_position_embedding(
-                        query_seq_length=enc_input_ids.size(1),
-                        key_seq_length=enc_input_ids.size(1),
->>>>>>> 8bb071a0
+                        query_seq_length=enc_input_ids.size(1), key_seq_length=enc_input_ids.size(1),
                     )
             else:
                 enc_input = None
@@ -412,26 +381,15 @@
                 dec_input = self.decoder_embedding(dec_input_ids, dec_position_ids, token_type_ids=token_type_ids)
 
                 if self.position_embedding_type == 'relative':
-<<<<<<< HEAD
-                    (
-                        decoder_self_attention_relative_position_bias,
-                        decoder_cross_attention_relative_position_bias,
-                    ) = self.decoder_relative_position_embedding(
-                        encoder_seq_length=enc_input_ids.size(1), decoder_seq_length=dec_input_ids.size(1)
-                    )
-=======
                     decoder_self_attention_relative_position_bias = self.decoder_relative_position_embedding(
-                        query_seq_length=dec_input_ids.size(1),
-                        key_seq_length=dec_input_ids.size(1)
+                        query_seq_length=dec_input_ids.size(1), key_seq_length=dec_input_ids.size(1)
                     )
                     if not self.relative_position_bias_self_attention_only:
                         decoder_cross_attention_relative_position_bias = self.decoder_cross_attention_relative_position_embedding(
-                            query_seq_length=dec_input_ids.size(1),
-                            key_seq_length=enc_input_ids.size(1),
+                            query_seq_length=dec_input_ids.size(1), key_seq_length=enc_input_ids.size(1),
                         )
                     else:
                         decoder_cross_attention_relative_position_bias = None
->>>>>>> 8bb071a0
             else:
                 # Note: This is when the decoder itself is split across PP ranks.
                 dec_input = None
@@ -458,6 +416,7 @@
                 if labels is not None:
                     # [b, s] -> [s, b]
                     labels = labels.transpose(0, 1).contiguous()
+
                     # tensor_parallel.vocab_parallel_cross_entropy performs log_softmax and return log p(x_i|z) per token i
                     if self.fp16_cross_entropy:
                         assert token_logits.dtype == torch.half
