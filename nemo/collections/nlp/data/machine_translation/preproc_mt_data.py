# Copyright (c) 2020, NVIDIA CORPORATION.  All rights reserved.
#
# Licensed under the Apache License, Version 2.0 (the "License");
# you may not use this file except in compliance with the License.
# You may obtain a copy of the License at
#
#     http://www.apache.org/licenses/LICENSE-2.0
#
# Unless required by applicable law or agreed to in writing, software
# distributed under the License is distributed on an "AS IS" BASIS,
# WITHOUT WARRANTIES OR CONDITIONS OF ANY KIND, either express or implied.
# See the License for the specific language governing permissions and
# limitations under the License.


import glob
import json
import os
import pickle
import tarfile
import tempfile

import youtokentome as yttm
from joblib import Parallel, delayed
from omegaconf import ListConfig, OmegaConf
from pytorch_lightning import Trainer

from nemo.collections.common.tokenizers.sentencepiece_tokenizer import SentencePieceTokenizer, create_spt_model
from nemo.collections.nlp.data.language_modeling.sentence_dataset import SentenceDataset
from nemo.collections.nlp.data.machine_translation.machine_translation_dataset import TranslationDataset
from nemo.collections.nlp.models.machine_translation.mt_enc_dec_config import MTEncDecModelConfig
from nemo.collections.nlp.modules.common.tokenizer_utils import get_nmt_tokenizer, get_tokenizer
from nemo.utils import logging


class MTDataPreproc:
    """ Automatically trains tokenizers and preprocesses machine translation data based on the MTEncDecModelConfig.
        For training NMT models with datasets larger than 5M sentence pairs, 
        it can be inefficient to train them without first creating a tarred dataset. 
        If the user wants to change the tokenizer, vocab size, or batch size, for example, 
        they must reprocess the data with the correct configuration. 
        With MTDataPreproc users can sweep through data configurations and the tarred dataset will 
        be automatically created according to the model configuration.
        To train tokenizer model and create tarred dataset specify in configuration:
            model.preproc_out_dir=/path/to/preproc_out
            model.encoder_tokenizer.vocab_size=32000
            model.decoder_tokenizer.vocab_size=32000 
            model.train_ds.use_tarred_dataset=True 
            model.train_ds.src_file_name=/path/to/src.txt
            model.train_ds.tgt_file_name=/path/to/tgt.txt
            model.train_ds.tokens_in_batch=16000 
        Once a dataset has been constructed based on this configuration, MTDataPreproc will not process it again.
        If a previously trained tokenizer model or tarred dataset is found, MTDataPreproc will not preprocess the data.

        Note: the only tokenizer currently supported is YouTokenToMe.
    """

    def __init__(self, cfg: MTEncDecModelConfig, trainer: Trainer = None) -> None:
        self._cfg = cfg
        self.global_rank = 0
        self.world_size = 1
        if trainer is not None:
            self.global_rank = (trainer.node_rank * trainer.num_devices) + trainer.local_rank
            self.world_size = trainer.num_nodes * trainer.num_devices

        if hasattr(cfg, 'train_ds'):
            supported_tokenizers = ['yttm', 'huggingface', 'sentencepiece', 'megatron', 'char', 'byte-level']
            supported_multilingual_tokenizers = ['sentencepiece', 'byte-level']
            supported_train_tokenizers = ['yttm', 'sentencepiece']

            if (
                cfg.encoder_tokenizer.get('library') not in supported_tokenizers
                or cfg.decoder_tokenizer.get('library') not in supported_tokenizers
            ):
                raise NotImplementedError(f"Currently we only support {supported_tokenizers}.")

            if cfg.get('multilingual') and (
                cfg.encoder_tokenizer.get('library') not in supported_multilingual_tokenizers
                or cfg.decoder_tokenizer.get('library') not in supported_multilingual_tokenizers
            ):
                raise NotImplementedError(
                    f"Currently we only support {supported_multilingual_tokenizers} for multilingual models."
                )

            if cfg.get('shared_tokenizer') and cfg.encoder_tokenizer.get('library') != cfg.decoder_tokenizer.get(
                'library'
            ):
                raise ValueError("Shared tokenizers cannot be from different libraries.")

            # Prepare tokenizers
            if (
                cfg.encoder_tokenizer.get('library') in supported_train_tokenizers
                or cfg.decoder_tokenizer.get('library') in supported_train_tokenizers
            ):

                # Train tokenizer models if using yttm or sentencepiece and they don't exist
                if (
                    cfg.encoder_tokenizer.get('library') in supported_train_tokenizers
                    and cfg.encoder_tokenizer.get('tokenizer_model') is None
                ) or (
                    cfg.decoder_tokenizer.get('library') in supported_train_tokenizers
                    and cfg.decoder_tokenizer.get('tokenizer_model') is None
                ):
                    if cfg.get('preproc_out_dir') is None:
                        raise ValueError('Tokenizer model training required but cfg.preproc_out_dir is None.')
                    if cfg.train_ds.get('src_file_name') is None or cfg.train_ds.get('tgt_file_name') is None:
                        raise ValueError(
                            'src_file_name and tgt_file_name needed to train tokenizers but could not be found.'
                        )

                    src_fname = cfg.train_ds.get('src_file_name')
                    tgt_fname = cfg.train_ds.get('tgt_file_name')
                    src_language = cfg.get('src_language')
                    tgt_language = cfg.get('tgt_language')
                    spt_symbols = None
                    tempdir = tempfile.TemporaryDirectory()

                    if cfg.get('multilingual'):
                        spt_symbols = []
                        if isinstance(src_fname, ListConfig):
                            fnames = (" ").join(src_fname)
                            src_fname = os.path.join(tempdir.name, 'src.txt')
                            os.system('cat %s > %s' % (fnames, src_fname))

                        if isinstance(tgt_fname, ListConfig):
                            fnames = (" ").join(tgt_fname)
                            tgt_fname = os.path.join(tempdir.name, 'tgt.txt')
                            os.system('cat %s > %s' % (fnames, tgt_fname))

                        if isinstance(src_language, ListConfig):
                            for lng in src_language:
                                spt_symbols.append("<" + lng + ">")

                        if isinstance(tgt_language, ListConfig):
                            for lng in tgt_language:
                                spt_symbols.append("<" + lng + ">")

                    # train tokenizer model on training data
                    self.encoder_tokenizer_model, self.decoder_tokenizer_model = MTDataPreproc.train_tokenizers(
                        out_dir=cfg.get('preproc_out_dir'),
                        src_fname=src_fname,
                        tgt_fname=tgt_fname,
                        shared_tokenizer=cfg.get('shared_tokenizer'),
                        encoder_tokenizer_vocab_size=cfg.encoder_tokenizer.get('vocab_size'),
                        decoder_tokenizer_vocab_size=cfg.decoder_tokenizer.get('vocab_size'),
                        encoder_tokenizer_name=cfg.encoder_tokenizer.get('library'),
                        decoder_tokenizer_name=cfg.decoder_tokenizer.get('library'),
                        encoder_tokenizer_coverage=cfg.encoder_tokenizer.get('coverage', 0.999),
                        decoder_tokenizer_coverage=cfg.decoder_tokenizer.get('coverage', 0.999),
                        global_rank=self.global_rank,
                        encoder_training_sample_size=cfg.encoder_tokenizer.get('training_sample_size', -1),
                        decoder_training_sample_size=cfg.decoder_tokenizer.get('training_sample_size', -1),
                        encoder_special_tokens=OmegaConf.to_container(cfg.encoder_tokenizer.special_tokens)
                        if cfg.encoder_tokenizer.special_tokens
                        else None,
                        decoder_special_tokens=OmegaConf.to_container(cfg.decoder_tokenizer.special_tokens)
                        if cfg.decoder_tokenizer.special_tokens
                        else None,
                        spt_symbols=spt_symbols,
                    )
                    # update config
                    self._cfg.encoder_tokenizer.tokenizer_model = self.encoder_tokenizer_model
                    self._cfg.decoder_tokenizer.tokenizer_model = self.decoder_tokenizer_model

                    tempdir.cleanup()
                else:
                    self.encoder_tokenizer_model = cfg.encoder_tokenizer.get('tokenizer_model')
                    self.decoder_tokenizer_model = cfg.decoder_tokenizer.get('tokenizer_model')

            self.encoder_tokenizer, self.decoder_tokenizer = self.get_enc_dec_tokenizers(
                encoder_tokenizer_name=cfg.encoder_tokenizer.get('library'),
                encoder_model_name=cfg.encoder.get('model_name'),
                encoder_tokenizer_model=getattr(self, "encoder_tokenizer_model", None),
                encoder_bpe_dropout=cfg.encoder_tokenizer.get('bpe_dropout', 0.0),
                encoder_r2l=cfg.encoder_tokenizer.get('r2l', False),
                decoder_tokenizer_name=cfg.decoder_tokenizer.get('library'),
                decoder_model_name=cfg.decoder.get('model_name'),
                decoder_tokenizer_model=getattr(self, "decoder_tokenizer_model", None),
                decoder_bpe_dropout=cfg.decoder_tokenizer.get('bpe_dropout', 0.0),
                decoder_r2l=cfg.decoder_tokenizer.get('r2l', False),
                decoder_vocab_file=cfg.decoder_tokenizer.get('vocab_file'),
            )

            # If using tarred dataset for training, automatically create it if needed
            if cfg.train_ds.get('use_tarred_dataset'):
                if cfg.train_ds.get('tar_files') is None and cfg.train_ds.get('metadata_file') is None:
                    if cfg.get('preproc_out_dir') is None:
                        raise ValueError('Data preprocessing required but cfg.preproc_out_dir is None.')
                    if cfg.train_ds.get('src_file_name') is None or cfg.train_ds.get('tgt_file_name') is None:
                        raise ValueError(
                            'src_file_name and tgt_file_name needed to create tarred dataset but could not be found.'
                        )
                    # Preprocess data and cache for use during training
                    if self.global_rank == 0:
                        logging.info(
                            f"Creating tarred dataset for src: {cfg.train_ds.get('src_file_name')} and tgt: {cfg.train_ds.get('tgt_file_name')}"
                        )

                    if isinstance(cfg.train_ds.get('src_file_name'), str):
                        src_file_list = [cfg.train_ds.get('src_file_name')]
                        tgt_file_list = [cfg.train_ds.get('tgt_file_name')]
                        outdir_list = [cfg.get('preproc_out_dir')]
                    else:
                        src_file_list = cfg.train_ds.get('src_file_name')
                        tgt_file_list = cfg.train_ds.get('tgt_file_name')
                        if isinstance(cfg.get('src_language'), ListConfig):
                            langs = cfg.get('src_language')
                        elif isinstance(cfg.get('tgt_language'), ListConfig):
                            langs = cfg.get('tgt_language')
                        outdir_list = []
                        for lang in langs:
                            outdir_list.append(os.path.join(cfg.get('preproc_out_dir'), lang))

                    if len(src_file_list) != len(tgt_file_list) or len(src_file_list) != len(outdir_list):
                        raise ValueError(
                            "Number of source files, target files, and multilingual language pairs must be the same."
                        )

                    # TODO: have to get tokenizers instide .preprocess_parallel because they can't be pickled
                    metadata_file_list = []
                    for idx, src_file in enumerate(src_file_list):
                        self.train_tar_files, self.train_metadata_file = MTDataPreproc.preprocess_parallel_dataset(
                            clean=cfg.train_ds.clean,
                            src_fname=src_file,
                            tgt_fname=tgt_file_list[idx],
                            out_dir=outdir_list[idx],
                            encoder_tokenizer_name=cfg.encoder_tokenizer.get('library'),
                            encoder_model_name=cfg.encoder.get('model_name'),
                            encoder_tokenizer_model=getattr(self, "encoder_tokenizer_model", None),
                            encoder_bpe_dropout=cfg.encoder_tokenizer.get('bpe_dropout', 0.0),
                            encoder_tokenizer_r2l=cfg.encoder_tokenizer.get('r2l', False),
                            decoder_tokenizer_name=cfg.decoder_tokenizer.get('library'),
                            decoder_model_name=cfg.decoder.get('model_name'),
                            decoder_tokenizer_model=getattr(self, "decoder_tokenizer_model", None),
                            decoder_bpe_dropout=cfg.decoder_tokenizer.get('bpe_dropout', 0.0),
                            decoder_tokenizer_r2l=cfg.decoder_tokenizer.get('r2l', False),
                            max_seq_length=cfg.train_ds.get('max_seq_length', 512),
                            tokens_in_batch=cfg.train_ds.get('tokens_in_batch', 8192),
                            lines_per_dataset_fragment=cfg.train_ds.get('lines_per_dataset_fragment', 1000000),
                            num_batches_per_tarfile=cfg.train_ds.get('num_batches_per_tarfile', 1000),
                            min_seq_length=1,
                            global_rank=self.global_rank,
                            world_size=self.world_size,
                            n_jobs=cfg.train_ds.get('n_preproc_jobs', -2),
                            tar_file_prefix=cfg.train_ds.get('tar_file_prefix', 'parallel'),
                        )
                        metadata_file_list.append(self.train_metadata_file)
                    # update config
                    # self._cfg.train_ds.tar_files = self.tar_files_to_string(self.train_tar_files)
                    # self._cfg.train_ds.tar_files = self.train_tar_files
                    if isinstance(cfg.train_ds.get('metadata_file'), str):
                        self._cfg.train_ds.metadata_file = metadata_file_list[0]
                    else:
                        self._cfg.train_ds.metadata_file = metadata_file_list

                    logging.info(
                        f"Using tarred dataset created in folder(s) {outdir_list} and metadata created at {self._cfg.train_ds.metadata_file}"
                    )

                elif cfg.train_ds.get('tar_files') is not None and cfg.train_ds.get('metadata_file') is None:
                    raise ValueError('A metadata file is required for tarred dataset but cfg.metadata_file is None.')
                elif cfg.train_ds.get('tar_files') is None and cfg.train_ds.get('metadata_file') is not None:
                    if isinstance(cfg.train_ds.get('metadata_file'), str):
                        metadata_file_list = [cfg.train_ds.get('metadata_file')]
                    else:
                        metadata_file_list = cfg.train_ds.get('metadata_file')

                    for metadata_file in metadata_file_list:
                        with open(metadata_file) as metadata_reader:
                            metadata = json.load(metadata_reader)
                        if metadata['tar_files']:
                            logging.info(f"Using tarred dataset: {metadata['tar_files']}")
                        else:
                            raise ValueError(f'tar_files not provided and metadata does not have tar files')
                else:
                    self.train_tar_files = cfg.train_ds.get('tar_files')
                    self.train_metadata_file = cfg.train_ds.get('metadata_file')
                    logging.info(
                        f"Using tarred dataset from config at {self.train_tar_files} and metadata from {self.train_metadata_file}"
                    )

    def tar_files_to_string(self, tar_files):
        """ Tar files are generated in the following format: basename.number.tar
            Where number is an integer from 1 to the number of tar files.
            We convert this list to a string that can be used in the model config to specify
            tarred datasets: basename_OP_1..num_tar_files_CL_.tar 

        Args:
            tar_files (List[str]): List of tar files generated by preprocess_parallel_dataset
        """
        num_tar_files = len(tar_files)
        split_on_dot = tar_files[0].split('.')
        basename = '.'.join(split_on_dot[0:-2])
        tar_file_string = f'{basename}._OP_1..{num_tar_files}_CL_.tar'
        return tar_file_string

    @staticmethod
    def get_enc_dec_tokenizers(
        encoder_tokenizer_name=None,
        encoder_tokenizer_model=None,
        encoder_bpe_dropout=0.0,
        encoder_model_name=None,
        encoder_r2l=False,
        decoder_tokenizer_name=None,
        decoder_tokenizer_model=None,
        decoder_bpe_dropout=0.0,
        decoder_model_name=None,
        decoder_r2l=False,
<<<<<<< HEAD
        decoder_vocab_file=None,
=======
        encoder_tokenizer_legacy=False,
        decoder_tokenizer_legacy=False,
>>>>>>> d4adcd87
    ):

        # if encoder_tokenizer_name != 'yttm' or decoder_tokenizer_name != 'yttm':
        #     raise NotImplementedError(f"Currently we only support yttm tokenizer.")

        if encoder_bpe_dropout is None:
            encoder_bpe_dropout = 0.0

        if decoder_bpe_dropout is None:
            decoder_bpe_dropout = 0.0

        encoder_tokenizer = get_nmt_tokenizer(
            library=encoder_tokenizer_name,
            model_name=encoder_model_name,
            tokenizer_model=encoder_tokenizer_model,
            bpe_dropout=encoder_bpe_dropout,
            r2l=encoder_r2l,
            legacy=encoder_tokenizer_legacy,
        )
        decoder_tokenizer = get_nmt_tokenizer(
            library=decoder_tokenizer_name,
            model_name=decoder_model_name,
            tokenizer_model=decoder_tokenizer_model,
            bpe_dropout=decoder_bpe_dropout,
            r2l=decoder_r2l,
<<<<<<< HEAD
            vocab_file=decoder_vocab_file,
=======
            legacy=decoder_tokenizer_legacy,
>>>>>>> d4adcd87
        )

        return encoder_tokenizer, decoder_tokenizer

    @staticmethod
    def get_monolingual_tokenizer(
        tokenizer_name=None, tokenizer_model=None, bpe_dropout=0.0,
    ):
        if tokenizer_name == 'yttm':
            if bpe_dropout is None:
                bpe_dropout = 0.0
            tokenizer = get_tokenizer(
                tokenizer_name=tokenizer_name, tokenizer_model=tokenizer_model, bpe_dropout=bpe_dropout,
            )
        elif tokenizer_name == 'sentencepiece':
            tokenizer = SentencePieceTokenizer(model_path=tokenizer_model)
        else:
            try:
                tokenizer = get_tokenizer(tokenizer_name, special_tokens={"pad_token": "[PAD]"})
            except Exception as e:
                raise ValueError(f'{tokenizer_name} is not supported by either NeMo or HuggingFace. {e}')

        return tokenizer

    # TODO: add local or global rank 0 decorator
    @staticmethod
    def preprocess_parallel_dataset(
        clean,
        src_fname,
        tgt_fname,
        out_dir,
        encoder_tokenizer_name,
        encoder_tokenizer_model,
        encoder_tokenizer_r2l,
        encoder_bpe_dropout,
        encoder_model_name,
        decoder_tokenizer_name,
        decoder_tokenizer_model,
        decoder_bpe_dropout,
        decoder_model_name,
        decoder_tokenizer_r2l,
        max_seq_length,
        min_seq_length,
        tokens_in_batch,
        lines_per_dataset_fragment,
        num_batches_per_tarfile,
        global_rank,
        world_size,
        n_jobs=-2,
        tar_file_prefix='parallel',
<<<<<<< HEAD
        prepend_eos_in_tgt=False,
        decoder_vocab_file=None,
=======
        encoder_tokenizer_legacy=False,
        decoder_tokenizer_legacy=False,
>>>>>>> d4adcd87
    ):
        """Create tarred dataset from large paired translation data.

        Args:
            clean (str): Cleans source and target sentences to get rid of noisy data.
            src_fname (str): path to source text data
            tgt_fname (str): path to target text data
            out_dir (str): path to write tarred dataset
            encoder_tokenizer (Any): tokenizer for encoder 
            decoder_tokenizer (Any): tokenizer for decoder
            max_seq_length (int): maximum sequence length 
            min_seq_length (int): minimum sequence length 
            tokens_in_batch (int): tokens per batch per GPU, effectively batch size 
            lines_per_dataset_fragment (int): number of lines to consider for bucketing and padding
            num_batches_per_tarfile (int): number of batches (pickle files) within each tarfile
            tar_file_prefix (str) : add string prefix to tar files 
            n_jobs (int): number of processes to use for data processing (-2 to use all but 2)
        """

        os.makedirs(out_dir, exist_ok=True)

        metadata_path = os.path.join(out_dir, f'metadata.tokens.{tokens_in_batch}.json')

        if global_rank == 0:
            tar_files_in_out_dir = glob.glob(f'{out_dir}/*.tar')
            if tar_files_in_out_dir:
                logging.info(
                    f'Tarred dataset detected: {tar_files_in_out_dir} and will be used. Remove if reprocessing.'
                )
            else:
                filenames = [src_fname, tgt_fname]

                # get number of lines so that we can create a partition of the lines of the text file
                num_src_lines, num_tgt_lines = Parallel(n_jobs=2)(
                    delayed(MTDataPreproc._get_num_lines)(filename) for filename in filenames
                )
                logging.info(f'Found {num_src_lines} source lines and  {num_tgt_lines} target lines.')
                assert num_src_lines == num_tgt_lines, 'Number of source lines should equal number of target lines.'

                # create a partition of lines that we can parallelize over
                lines_partition = MTDataPreproc._get_lines_partition(num_src_lines, lines_per_dataset_fragment)
                logging.info(f"Found {len(lines_partition)} fragments to parallelize over.")

                # create tarfiles for each fragment in parallel
                results_list = Parallel(n_jobs=n_jobs)(
                    delayed(MTDataPreproc._process_fragment)(
                        src_filename=src_fname,
                        tgt_filename=tgt_fname,
                        lines_indices=lines_indices,
                        out_dir=out_dir,
                        num_batches_per_tarfile=num_batches_per_tarfile,
                        clean=clean,
                        max_seq_length=max_seq_length,
                        min_seq_length=min_seq_length,
                        tokens_in_batch=tokens_in_batch,
                        encoder_tokenizer_name=encoder_tokenizer_name,
                        encoder_tokenizer_model=encoder_tokenizer_model,
                        encoder_bpe_dropout=encoder_bpe_dropout,
                        encoder_model_name=encoder_model_name,
                        decoder_tokenizer_name=decoder_tokenizer_name,
                        decoder_tokenizer_model=decoder_tokenizer_model,
                        decoder_bpe_dropout=decoder_bpe_dropout,
                        decoder_model_name=decoder_model_name,
                        decoder_vocab_file=decoder_vocab_file,
                        fragment_index=fragment_index,
                        encoder_tokenizer_r2l=encoder_tokenizer_r2l,
                        decoder_tokenizer_r2l=decoder_tokenizer_r2l,
<<<<<<< HEAD
                        prepend_eos_in_tgt=prepend_eos_in_tgt,
=======
                        encoder_tokenizer_legacy=encoder_tokenizer_legacy,
                        decoder_tokenizer_legacy=decoder_tokenizer_legacy,
>>>>>>> d4adcd87
                    )
                    for fragment_index, lines_indices in enumerate(lines_partition)
                )

                # compute total batches so far
                total_batches = sum([batch_count for batch_count, _ in results_list])

                # save batches from tar files containing the left over batches (if there's enough batches)
                remainder_tar_file_ctr = 0
                remainder_tar_file_path = os.path.join(
                    out_dir, f'remainder-batches.tokens.{tokens_in_batch}.tar_file_{remainder_tar_file_ctr}.tar'
                )
                remainder_tar_file_ptr = tarfile.open(remainder_tar_file_path, 'w')
                batch_in_tar_ctr = 0
                for _, tar_file_path in results_list:
                    tar_file_ptr = tarfile.open(tar_file_path, 'r')
                    for member in tar_file_ptr.getmembers():
                        remainder_tar_file_ptr.addfile(member, tar_file_ptr.extractfile(member.name))
                        batch_in_tar_ctr += 1
                        if batch_in_tar_ctr == num_batches_per_tarfile:
                            remainder_tar_file_ctr += 1
                            remainder_tar_file_ptr.close()
                            remainder_tar_file_path = os.path.join(
                                out_dir,
                                f'remainder-batches.tokens.{tokens_in_batch}.tar_file_{remainder_tar_file_ctr}.tar',
                            )
                            remainder_tar_file_ptr = tarfile.open(remainder_tar_file_path, 'w',)
                            batch_in_tar_ctr = 0
                    tar_file_ptr.close()
                    os.remove(tar_file_path)

                # log the number of batches remaining as they will be discarded
                num_batches_discarded = len(remainder_tar_file_ptr.getmembers())
                total_batches -= num_batches_discarded
                logging.info(
                    f'Number of batches discarded: {num_batches_discarded}, total batches kept: {total_batches}'
                )
                remainder_tar_file_ptr.close()
                os.remove(remainder_tar_file_path)

                # dump metadata to json
                metadata = {}
                metadata['num_batches'] = total_batches

                # rename tar files so they can be more easily used with CLI and YAML
                tar_file_paths = glob.glob(f'{out_dir}/*.tar')
                for index, path in enumerate(tar_file_paths):
                    os.rename(
                        path, os.path.join(out_dir, f'{tar_file_prefix}.batches.tokens.{tokens_in_batch}.{index}.tar')
                    )

                # add tar files to manifest
                tar_file_paths = glob.glob(f'{out_dir}/*.tar')
                metadata['tar_files'] = tar_file_paths
                json.dump(metadata, open(metadata_path, 'w'))

        tar_file_paths = glob.glob(f'{out_dir}/*.tar')

        num_tar_files = len(tar_file_paths)
        if num_tar_files < world_size:
            raise ValueError(
                (
                    f'Number of tar files found: {num_tar_files} is less than world size: {world_size}. '
                    f'There should be at least one tar file per GPU (ideally many tar files per GPU). '
                    f'This may be due to dataset size, it is advisable to use at least 5M sentence pairs for tarred datasets. '
                    f'Decrease num_batches_per_tarfile or num_tokens_per_batch to increase the number of tarfiles. '
                    f'Also using shard_strategy=replicate will use all available tarfiles for every GPU. '
                )
            )

        return tar_file_paths, metadata_path

    @staticmethod
    def _get_num_lines(filename):
        with open(filename) as f:
            for i, l in enumerate(f):
                pass
        return i + 1

    @staticmethod
    def _get_lines_partition(num_lines, lines_per_dataset_fragment):
        # create partition based on fragment size
        fragment_indices = []
        for i in range(0, num_lines, lines_per_dataset_fragment):
            fragment_indices.append([i, i + lines_per_dataset_fragment])
        # modify last indices
        last_indices = fragment_indices.pop()
        last_indices[1] = -1
        fragment_indices.append(last_indices)
        # if fragment_indices[-1][1] >= num_lines:
        #     fragment_indices.pop()
        return fragment_indices

    @staticmethod
    def _process_fragment(
        src_filename,
        tgt_filename,
        lines_indices,
        out_dir,
        num_batches_per_tarfile,
        clean,
        max_seq_length,
        min_seq_length,
        tokens_in_batch,
        encoder_tokenizer_name,
        encoder_tokenizer_model,
        encoder_bpe_dropout,
        encoder_model_name,
        encoder_tokenizer_r2l,
        decoder_tokenizer_name,
        decoder_tokenizer_model,
        decoder_bpe_dropout,
        decoder_model_name,
        decoder_tokenizer_r2l,
        decoder_vocab_file,
        fragment_index,
<<<<<<< HEAD
        prepend_eos_in_tgt=False,
=======
        encoder_tokenizer_legacy,
        decoder_tokenizer_legacy,
>>>>>>> d4adcd87
    ):
        start = lines_indices[0]
        stop = lines_indices[1]

        # write lines in partition to temporary files to be consumed by write_parallel_batches_to_tarfiles
        tmp_f_src = tempfile.NamedTemporaryFile(delete=False, mode='w')
        tmp_f_tgt = tempfile.NamedTemporaryFile(delete=False, mode='w')

        with open(src_filename, 'r') as src_in, open(tgt_filename) as tgt_in:
            for line_number, (src_line, tgt_line) in enumerate(zip(src_in, tgt_in)):
                if start <= line_number and line_number < stop:
                    if src_line and tgt_line:
                        tmp_f_src.write(src_line)
                        tmp_f_tgt.write(tgt_line)

        tmp_f_src.close()
        tmp_f_tgt.close()

        num_batches_from_fragment, remainder_tar_file_path = MTDataPreproc.write_parallel_batches_to_tarfiles(
            out_dir=out_dir,
            num_batches_per_tarfile=num_batches_per_tarfile,
            clean=clean,
            max_seq_length=max_seq_length,
            min_seq_length=min_seq_length,
            src_fname=tmp_f_src.name,
            tgt_fname=tmp_f_tgt.name,
            num_tokens=tokens_in_batch,
            encoder_tokenizer_name=encoder_tokenizer_name,
            encoder_tokenizer_model=encoder_tokenizer_model,
            encoder_bpe_dropout=encoder_bpe_dropout,
            encoder_model_name=encoder_model_name,
            encoder_tokenizer_r2l=encoder_tokenizer_r2l,
            decoder_tokenizer_name=decoder_tokenizer_name,
            decoder_tokenizer_model=decoder_tokenizer_model,
            decoder_bpe_dropout=decoder_bpe_dropout,
            decoder_model_name=decoder_model_name,
            decoder_tokenizer_r2l=decoder_tokenizer_r2l,
            decoder_vocab_file=decoder_vocab_file,
            fragment_index=fragment_index,
<<<<<<< HEAD
            prepend_eos_in_tgt=prepend_eos_in_tgt,
=======
            encoder_tokenizer_legacy=encoder_tokenizer_legacy,
            decoder_tokenizer_legacy=decoder_tokenizer_legacy,
>>>>>>> d4adcd87
        )

        os.remove(tmp_f_src.name)
        os.remove(tmp_f_tgt.name)

        return num_batches_from_fragment, remainder_tar_file_path

    @staticmethod
    def preprocess_monolingual_dataset(
        clean,
        fname,
        out_dir,
        tokenizer,
        max_seq_length,
        min_seq_length,
        tokens_in_batch,
        lines_per_dataset_fragment,
        num_batches_per_tarfile,
        pkl_file_prefix,
        global_rank,
        world_size,
    ):
        """Create tarred dataset from a large monolingual corpus.

        Args:
            clean (str): Cleans sentences to get rid of very long or short sentences.
            fname (str): Path to source text data
            out_dir (str): Path to write tarred dataset
            tokenizer (Any): Path to tokenizer model
            max_seq_length (int): maximum sequence length 
            min_seq_length (int): minimum sequence length 
            tokens_in_batch (int): tokens per batch per GPU, effectively batch size 
            lines_per_dataset_fragment (int): number of lines to consider for bucketing and padding
            num_batches_per_tarfile (int): number of batches (pickle files) within each tarfile
            global_rank (int): if set to zero, data will be processed on this node
            world_size (int): total number of processes being run (for training only, set to 1 when preproc only)
        """
        os.makedirs(out_dir, exist_ok=True)

        tar_file_ctr = 1
        num_files_in_tar = 0
        num_lines = 0
        shard_num = 0
        global_batch_ctr = 0
        tmp_f = tempfile.NamedTemporaryFile(delete=False, mode='w')
        tar_file_ptr = tarfile.open(
            os.path.join(out_dir, '%s-batches.tokens.%d.%d.tar' % (pkl_file_prefix, tokens_in_batch, 1)), 'w'
        )
        metadata_path = os.path.join(out_dir, f'metadata.tokens.{tokens_in_batch}.json')
        with open(fname, 'r') as f:
            for line in f:
                tmp_f.write(line)
                num_lines += 1

                if num_lines == lines_per_dataset_fragment:
                    tmp_f.close()
                    (
                        tar_file_ptr,
                        global_batch_ctr,
                        num_files_in_tar,
                        tar_file_ctr,
                    ) = MTDataPreproc.write_monolingual_batches_to_tarfiles(
                        out_dir,
                        num_batches_per_tarfile,
                        clean,
                        max_seq_length,
                        min_seq_length,
                        tmp_f.name,
                        tokens_in_batch,
                        tokenizer,
                        num_files_in_tar=num_files_in_tar,
                        tar_file_ptr=tar_file_ptr,
                        tar_file_ctr=tar_file_ctr,
                        global_batch_ctr=global_batch_ctr,
                        pkl_file_prefix=pkl_file_prefix,
                    )

                    num_lines = 0
                    shard_num += 1
                    os.remove(tmp_f.name)
                    tmp_f = tempfile.NamedTemporaryFile(delete=False, mode='w')

        tmp_f.close()
        (
            tar_file_ptr,
            global_batch_ctr,
            num_files_in_tar,
            tar_file_ctr,
        ) = MTDataPreproc.write_monolingual_batches_to_tarfiles(
            out_dir,
            num_batches_per_tarfile,
            clean,
            max_seq_length,
            min_seq_length,
            tmp_f.name,
            tokens_in_batch,
            tokenizer,
            num_files_in_tar=num_files_in_tar,
            tar_file_ptr=tar_file_ptr,
            tar_file_ctr=tar_file_ctr,
            global_batch_ctr=global_batch_ctr,
            pkl_file_prefix=pkl_file_prefix,
        )
        tar_file_ptr.close()
        os.remove(tmp_f.name)

        if num_files_in_tar != num_batches_per_tarfile:
            os.remove(
                os.path.join(out_dir, '%s-batches.tokens.%d.%d.tar' % (pkl_file_prefix, tokens_in_batch, tar_file_ctr))
            )
            global_batch_ctr -= num_files_in_tar
            print('Dropping %d batches because of overflow' % (num_files_in_tar))

        json.dump({'num_batches': global_batch_ctr}, open(os.path.join(out_dir, 'metadata.json'), 'w'))

        tar_file_paths = glob.glob(f'{out_dir}/{pkl_file_prefix}-batches.tokens.{tokens_in_batch}.*.tar')

        num_tar_files = len(tar_file_paths)
        if num_tar_files < world_size:
            raise ValueError(
                (
                    f'Number of tar files found: {num_tar_files} is less than world size: {world_size}. '
                    f'There should be at least one tar file per GPU (ideally many tar files per GPU). '
                    f'This may be due to dataset size, it is advisable to use at least 5M sentence pairs for tarred datasets. '
                    f'Decrease num_batches_per_tarfile or num_tokens_per_batch to increase the number of tarfiles. '
                    f'Also using shard_strategy=replicate will use all available tarfiles for every GPU. '
                )
            )

        return tar_file_paths, metadata_path

    @staticmethod
    def train_tokenizers(
        out_dir,
        src_fname,
        tgt_fname,
        shared_tokenizer,
        encoder_tokenizer_name,
        encoder_tokenizer_vocab_size,
        encoder_tokenizer_coverage,
        decoder_tokenizer_name,
        decoder_tokenizer_vocab_size,
        decoder_tokenizer_coverage,
        global_rank,
        encoder_training_sample_size=-1,
        decoder_training_sample_size=-1,
        encoder_special_tokens=None,
        decoder_special_tokens=None,
        spt_symbols=None,
    ):
        """Trains a tokenizer with requested parameters, returns None if the tokenizer is not trainable"""

        encoder_tokenizer_model = None
        decoder_tokenizer_model = None
        os.makedirs(out_dir, exist_ok=True)

        supported_train_tokenizers = ['yttm', 'sentencepiece']

        if encoder_special_tokens:
            if isinstance(encoder_special_tokens, dict):
                encoder_special_tokens = list(encoder_special_tokens.values())
                print(encoder_special_tokens)

        if decoder_special_tokens:
            if isinstance(decoder_special_tokens, dict):
                decoder_special_tokens = list(decoder_special_tokens.values())

        if shared_tokenizer:
            if encoder_tokenizer_name in supported_train_tokenizers:
                encoder_tokenizer_model = os.path.join(
                    out_dir, 'shared_tokenizer.%d.BPE.model' % (encoder_tokenizer_vocab_size)
                )
                decoder_tokenizer_model = encoder_tokenizer_model
                if global_rank == 0:
                    if os.path.isfile(encoder_tokenizer_model):
                        logging.info(
                            f'Shared tokenizer model {encoder_tokenizer_model} already exists. Remove file if training a new tokenizer model.'
                        )
                    else:
                        logging.info(
                            f'Shared tokenizer model {encoder_tokenizer_model} not found. Training tokenizer model.'
                        )
                        with tempfile.TemporaryDirectory() as tmp:
                            concat_data_path = os.path.join(tmp, 'concat_dataset.txt')
                            os.system('cat %s %s > %s' % (src_fname, tgt_fname, concat_data_path))
                            if encoder_tokenizer_name == "yttm":
                                yttm.BPE.train(
                                    data=concat_data_path,
                                    vocab_size=encoder_tokenizer_vocab_size,
                                    model=os.path.join(out_dir, encoder_tokenizer_model),
                                    coverage=encoder_tokenizer_coverage,
                                    n_threads=-1,
                                )
                            else:
                                create_spt_model(
                                    data_file=concat_data_path,
                                    vocab_size=encoder_tokenizer_vocab_size,
                                    sample_size=encoder_training_sample_size,
                                    do_lower_case=False,
                                    tokenizer_type='bpe',
                                    character_coverage=encoder_tokenizer_coverage,
                                    output_dir=out_dir,
                                    bos=True,
                                    eos=True,
                                    pad=True,
                                    control_symbols=spt_symbols,
                                    user_defined_symbols=encoder_special_tokens,
                                )
                                os.rename(
                                    os.path.join(out_dir, 'tokenizer.model'),
                                    os.path.join(out_dir, encoder_tokenizer_model),
                                )
        else:
            if encoder_tokenizer_name in supported_train_tokenizers:
                encoder_tokenizer_model = os.path.join(
                    out_dir, 'tokenizer.encoder.%d.BPE.model' % (encoder_tokenizer_vocab_size)
                )
                if global_rank == 0:
                    if os.path.isfile(encoder_tokenizer_model):
                        logging.info(
                            f'Encoder tokenizer model {encoder_tokenizer_model} already exists. Remove file if training a new tokenizer model.'
                        )
                    else:
                        logging.info(
                            f'Encoder tokenizer model {encoder_tokenizer_model} not found. Training tokenizer model.'
                        )
                        if encoder_tokenizer_name == "yttm":
                            yttm.BPE.train(
                                data=src_fname,
                                vocab_size=encoder_tokenizer_vocab_size,
                                model=encoder_tokenizer_model,
                                coverage=encoder_tokenizer_coverage,
                                n_threads=-1,
                            )
                        else:
                            dir_name = os.path.dirname(encoder_tokenizer_model)
                            create_spt_model(
                                data_file=src_fname,
                                vocab_size=encoder_tokenizer_vocab_size,
                                sample_size=encoder_training_sample_size,
                                do_lower_case=False,
                                tokenizer_type='bpe',
                                character_coverage=encoder_tokenizer_coverage,
                                output_dir=dir_name,
                                bos=True,
                                eos=True,
                                pad=True,
                                control_symbols=spt_symbols,
                                user_defined_symbols=encoder_special_tokens,
                            )
                            os.rename(os.path.join(dir_name, 'tokenizer.model'), os.path.join(encoder_tokenizer_model))

            if decoder_tokenizer_name in supported_train_tokenizers:
                decoder_tokenizer_model = os.path.join(
                    out_dir, 'tokenizer.decoder.%d.BPE.model' % (decoder_tokenizer_vocab_size)
                )
                if global_rank == 0:
                    if os.path.isfile(decoder_tokenizer_model):
                        logging.info(
                            f'Decoder tokenizer model {decoder_tokenizer_model} already exists. Remove file if training a new tokenizer model.'
                        )
                    else:
                        logging.info(
                            f'Decoder tokenizer model {decoder_tokenizer_model} not found. Training tokenizer model.'
                        )
                        if decoder_tokenizer_name == "yttm":
                            yttm.BPE.train(
                                data=tgt_fname,
                                vocab_size=decoder_tokenizer_vocab_size,
                                model=decoder_tokenizer_model,
                                coverage=decoder_tokenizer_coverage,
                                n_threads=-1,
                            )
                        else:
                            dir_name = os.path.dirname(decoder_tokenizer_model)
                            create_spt_model(
                                data_file=tgt_fname,
                                vocab_size=decoder_tokenizer_vocab_size,
                                sample_size=decoder_training_sample_size,
                                do_lower_case=False,
                                tokenizer_type='bpe',
                                character_coverage=decoder_tokenizer_coverage,
                                output_dir=dir_name,
                                bos=True,
                                eos=True,
                                pad=True,
                                control_symbols=spt_symbols,
                                user_defined_symbols=decoder_special_tokens,
                            )
                            os.rename(os.path.join(dir_name, 'tokenizer.model'), os.path.join(decoder_tokenizer_model))

        return encoder_tokenizer_model, decoder_tokenizer_model

    @staticmethod
    def write_parallel_batches_to_tarfiles(
        out_dir,
        num_batches_per_tarfile,
        clean,
        max_seq_length,
        min_seq_length,
        src_fname,
        tgt_fname,
        num_tokens,
        encoder_tokenizer_name,
        encoder_tokenizer_model,
        encoder_tokenizer_r2l,
        encoder_bpe_dropout,
        encoder_model_name,
        decoder_tokenizer_name,
        decoder_tokenizer_model,
        decoder_bpe_dropout,
        decoder_model_name,
        decoder_tokenizer_r2l,
        decoder_vocab_file,
        fragment_index,
<<<<<<< HEAD
        prepend_eos_in_tgt=False,
=======
        encoder_tokenizer_legacy=False,
        decoder_tokenizer_legacy=False,
>>>>>>> d4adcd87
    ):
        """
        Writes current fragment of the overall parallel corpus to tarfiles by:
        (1) Creating a minibatches using a TranslationDataset object.
        (2) Writing each minibatch to a pickle file.
        (3) Adding pickle files to a tarfile until it reaches num_batches_per_tarfile.
        """

        dataset = TranslationDataset(
            dataset_src=src_fname,
            dataset_tgt=tgt_fname,
            tokens_in_batch=num_tokens,
            clean=clean,
            max_seq_length=max_seq_length,
            min_seq_length=min_seq_length,
            max_seq_length_diff=max_seq_length,
            max_seq_length_ratio=max_seq_length,
            cache_ids=False,
            cache_data_per_node=False,
            use_cache=False,
            prepend_eos_in_tgt=prepend_eos_in_tgt,
        )
        encoder_tokenizer, decoder_tokenizer = MTDataPreproc.get_enc_dec_tokenizers(
            encoder_tokenizer_name=encoder_tokenizer_name,
            encoder_tokenizer_model=encoder_tokenizer_model,
            encoder_bpe_dropout=encoder_bpe_dropout,
            encoder_model_name=encoder_model_name,
            encoder_r2l=encoder_tokenizer_r2l,
            decoder_tokenizer_name=decoder_tokenizer_name,
            decoder_tokenizer_model=decoder_tokenizer_model,
            decoder_bpe_dropout=decoder_bpe_dropout,
            decoder_model_name=decoder_model_name,
            decoder_r2l=decoder_tokenizer_r2l,
<<<<<<< HEAD
            decoder_vocab_file=decoder_vocab_file,
=======
            encoder_tokenizer_legacy=encoder_tokenizer_legacy,
            decoder_tokenizer_legacy=decoder_tokenizer_legacy,
>>>>>>> d4adcd87
        )

        # validate no token is negative for sentencepiece tokenizers and add missing special tokens.
        for tok_name, tok_library, tok_model, legacy in [
            ("encoder_tokenizer", encoder_tokenizer_name, encoder_tokenizer, encoder_tokenizer_legacy),
            ("decoder_tokenizer", decoder_tokenizer_name, decoder_tokenizer, decoder_tokenizer_legacy),
        ]:
            if tok_library == 'sentencepiece':
                negative_tokens = []
                for n in ["eos_id", "bos_id", "unk_id", "pad_id"]:
                    v = getattr(tok_model.tokenizer, n)()
                    if v < 0:
                        negative_tokens.append(f"{n}={v}")
                if negative_tokens and not legacy:
                    raise ValueError(
                        f"{tok_name}=sentencepiece has invalid negative special tokens = {negative_tokens}"
                    )
                # If using the legacy sentencepiece tokenizer, we can add the missing tokens as "special" tokens.
                else:
                    # If using sentencepiece legacy, eos, bos and pad need to be set/added differently.
                    if legacy:
                        # bos, eos, pad and unk may be present in the provided spm .model file, if they are, use it.
                        if not hasattr(tok_model, 'pad_token'):
                            if hasattr(tok_model.tokenizer, 'pad_id') and tok_model.tokenizer.pad_id() > 0:
                                tok_model.pad_token = tok_model.tokenizer.id_to_piece(tok_model.tokenizer.pad_id())
                            else:
                                tok_model.add_special_tokens({'pad_token': '<pad>'})
                        else:
                            tok_model.add_special_tokens({'pad_token': '<pad>'})

                        if not hasattr(tok_model, 'bos_token'):
                            if hasattr(tok_model.tokenizer, 'bos_id') and tok_model.tokenizer.bos_id() > 0:
                                tok_model.bos_token = tok_model.tokenizer.id_to_piece(tok_model.tokenizer.bos_id())
                            else:
                                tok_model.add_special_tokens({'bos_token': '<bos>'})
                        else:
                            tok_model.add_special_tokens({'bos_token': '<s>'})

                        if not hasattr(tok_model, 'eos_token'):
                            if hasattr(tok_model.tokenizer, 'eos_id') and tok_model.tokenizer.eos_id() > 0:
                                tok_model.eos_token = tok_model.tokenizer.id_to_piece(tok_model.tokenizer.eos_id())
                            else:
                                tok_model.add_special_tokens({'eos_token': '<eos>'})
                        else:
                            tok_model.add_special_tokens({'eos_token': '</s>'})

        dataset.batchify(encoder_tokenizer, decoder_tokenizer)

        tar_file_ctr = 0
        tar_file_path = os.path.join(
            out_dir, 'fragment-%s-batches.tokens.%d.%d.tar' % (fragment_index, num_tokens, tar_file_ctr)
        )
        tar_file_ptr = tarfile.open(tar_file_path, 'w')
        total_batch_ctr = 0
        batch_ctr = 0
        for _, batch in dataset.batches.items():
            total_batch_ctr += 1
            batch_ctr += 1
            pickle.dump(
                batch,
                open(os.path.join(out_dir, 'fragment-%s-batch-%d.pkl' % (fragment_index, total_batch_ctr)), 'wb'),
            )
            tar_file_ptr.add(os.path.join(out_dir, 'fragment-%s-batch-%d.pkl' % (fragment_index, total_batch_ctr)))
            os.remove(os.path.join(out_dir, 'fragment-%s-batch-%d.pkl' % (fragment_index, total_batch_ctr)))

            if batch_ctr == num_batches_per_tarfile:
                tar_file_ctr += 1
                tar_file_ptr.close()
                tar_file_path = os.path.join(
                    out_dir, 'fragment-%s-batches.tokens.%d.%d.tar' % (fragment_index, num_tokens, tar_file_ctr)
                )
                tar_file_ptr = tarfile.open(tar_file_path, 'w',)
                batch_ctr = 0

        # return tar files paths that have batches remaining
        remainder_tar_file_path = tar_file_ptr.name
        tar_file_ptr.close()

        return total_batch_ctr, remainder_tar_file_path

    @staticmethod
    def write_monolingual_batches_to_tarfiles(
        out_dir,
        num_batches_per_tarfile,
        clean,
        max_seq_length,
        min_seq_length,
        fname,
        num_tokens,
        tokenizer,
        num_files_in_tar,
        tar_file_ptr,
        tar_file_ctr,
        global_batch_ctr,
        pkl_file_prefix,
    ):
        """
        Writes current fragment of the overall parallel corpus to tarfiles by:
        (1) Creating a minibatches using a SentenceDataset object.
        (2) Writing each minibatch to a pickle file.
        (3) Adding pickle files to a tarfile until it reaches num_batches_per_tarfile.
        """

        dataset = SentenceDataset(
            tokenizer=tokenizer,
            dataset=fname,
            tokens_in_batch=num_tokens,
            clean=clean,
            max_seq_length=max_seq_length,
            min_seq_length=min_seq_length,
            cache_ids=False,
        )

        for batch in dataset.batches:
            global_batch_ctr += 1
            batch = {'src': batch}
            pickle.dump(
                batch, open(os.path.join(out_dir, '%s-batch-%d.pkl' % (pkl_file_prefix, global_batch_ctr)), 'wb')
            )

            if num_files_in_tar == num_batches_per_tarfile:
                tar_file_ctr += 1
                tar_file_ptr.close()
                tar_file_ptr = tarfile.open(
                    os.path.join(out_dir, '%s-batches.tokens.%d.%d.tar' % (pkl_file_prefix, num_tokens, tar_file_ctr)),
                    'w',
                )
                num_files_in_tar = 0

            tar_file_ptr.add(os.path.join(out_dir, '%s-batch-%d.pkl' % (pkl_file_prefix, global_batch_ctr)))
            num_files_in_tar += 1
            os.remove(os.path.join(out_dir, '%s-batch-%d.pkl' % (pkl_file_prefix, global_batch_ctr)))
        return tar_file_ptr, global_batch_ctr, num_files_in_tar, tar_file_ctr

    @property
    def cfg(self):
        return self._cfg<|MERGE_RESOLUTION|>--- conflicted
+++ resolved
@@ -306,12 +306,9 @@
         decoder_bpe_dropout=0.0,
         decoder_model_name=None,
         decoder_r2l=False,
-<<<<<<< HEAD
         decoder_vocab_file=None,
-=======
         encoder_tokenizer_legacy=False,
         decoder_tokenizer_legacy=False,
->>>>>>> d4adcd87
     ):
 
         # if encoder_tokenizer_name != 'yttm' or decoder_tokenizer_name != 'yttm':
@@ -337,11 +334,8 @@
             tokenizer_model=decoder_tokenizer_model,
             bpe_dropout=decoder_bpe_dropout,
             r2l=decoder_r2l,
-<<<<<<< HEAD
             vocab_file=decoder_vocab_file,
-=======
             legacy=decoder_tokenizer_legacy,
->>>>>>> d4adcd87
         )
 
         return encoder_tokenizer, decoder_tokenizer
@@ -392,13 +386,10 @@
         world_size,
         n_jobs=-2,
         tar_file_prefix='parallel',
-<<<<<<< HEAD
         prepend_eos_in_tgt=False,
         decoder_vocab_file=None,
-=======
         encoder_tokenizer_legacy=False,
         decoder_tokenizer_legacy=False,
->>>>>>> d4adcd87
     ):
         """Create tarred dataset from large paired translation data.
 
@@ -466,12 +457,9 @@
                         fragment_index=fragment_index,
                         encoder_tokenizer_r2l=encoder_tokenizer_r2l,
                         decoder_tokenizer_r2l=decoder_tokenizer_r2l,
-<<<<<<< HEAD
                         prepend_eos_in_tgt=prepend_eos_in_tgt,
-=======
                         encoder_tokenizer_legacy=encoder_tokenizer_legacy,
                         decoder_tokenizer_legacy=decoder_tokenizer_legacy,
->>>>>>> d4adcd87
                     )
                     for fragment_index, lines_indices in enumerate(lines_partition)
                 )
@@ -588,12 +576,9 @@
         decoder_tokenizer_r2l,
         decoder_vocab_file,
         fragment_index,
-<<<<<<< HEAD
-        prepend_eos_in_tgt=False,
-=======
         encoder_tokenizer_legacy,
         decoder_tokenizer_legacy,
->>>>>>> d4adcd87
+        prepend_eos_in_tgt=False,
     ):
         start = lines_indices[0]
         stop = lines_indices[1]
@@ -633,12 +618,9 @@
             decoder_tokenizer_r2l=decoder_tokenizer_r2l,
             decoder_vocab_file=decoder_vocab_file,
             fragment_index=fragment_index,
-<<<<<<< HEAD
             prepend_eos_in_tgt=prepend_eos_in_tgt,
-=======
             encoder_tokenizer_legacy=encoder_tokenizer_legacy,
             decoder_tokenizer_legacy=decoder_tokenizer_legacy,
->>>>>>> d4adcd87
         )
 
         os.remove(tmp_f_src.name)
@@ -954,12 +936,9 @@
         decoder_tokenizer_r2l,
         decoder_vocab_file,
         fragment_index,
-<<<<<<< HEAD
         prepend_eos_in_tgt=False,
-=======
         encoder_tokenizer_legacy=False,
         decoder_tokenizer_legacy=False,
->>>>>>> d4adcd87
     ):
         """
         Writes current fragment of the overall parallel corpus to tarfiles by:
@@ -993,12 +972,9 @@
             decoder_bpe_dropout=decoder_bpe_dropout,
             decoder_model_name=decoder_model_name,
             decoder_r2l=decoder_tokenizer_r2l,
-<<<<<<< HEAD
             decoder_vocab_file=decoder_vocab_file,
-=======
             encoder_tokenizer_legacy=encoder_tokenizer_legacy,
             decoder_tokenizer_legacy=decoder_tokenizer_legacy,
->>>>>>> d4adcd87
         )
 
         # validate no token is negative for sentencepiece tokenizers and add missing special tokens.
