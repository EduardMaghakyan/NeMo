--- conflicted
+++ resolved
@@ -11,469 +11,6 @@
 # WITHOUT WARRANTIES OR CONDITIONS OF ANY KIND, either express or implied.
 # See the License for the specific language governing permissions and
 # limitations under the License.
-<<<<<<< HEAD
-
-import abc
-import itertools
-import string
-from contextlib import contextmanager
-from typing import List
-
-from nemo.collections.tts.torch.de_utils import german_text_preprocessing
-from nemo.collections.tts.torch.en_utils import english_text_preprocessing
-from nemo.utils import logging
-
-
-class BaseTokenizer(abc.ABC):
-    PAD, BLANK, OOV = '<pad>', '<blank>', '<oov>'
-
-    def __init__(self, tokens, *, pad=PAD, blank=BLANK, oov=OOV, sep='', add_blank_at=None):
-        """Abstract class for creating an arbitrary tokenizer to convert string to list of int tokens.
-        Args:
-            tokens: List of tokens.
-            pad: Pad token as string.
-            blank: Blank token as string.
-            oov: OOV token as string.
-            sep: Separation token as string.
-            add_blank_at: Add blank to labels in the specified order ("last") or after tokens (any non None),
-             if None then no blank in labels.
-        """
-        super().__init__()
-
-        tokens = list(tokens)
-        self.pad, tokens = len(tokens), tokens + [pad]  # Padding
-
-        if add_blank_at is not None:
-            self.blank, tokens = len(tokens), tokens + [blank]  # Reserved for blank from asr-model
-        else:
-            # use add_blank_at=None only for ASR where blank is added automatically, disable blank here
-            self.blank = None
-
-        self.oov, tokens = len(tokens), tokens + [oov]  # Out Of Vocabulary
-
-        if add_blank_at == "last":
-            tokens[-1], tokens[-2] = tokens[-2], tokens[-1]
-            self.oov, self.blank = self.blank, self.oov
-
-        self.tokens = tokens
-        self.sep = sep
-
-        self._util_ids = {self.pad, self.blank, self.oov}
-        self._token2id = {l: i for i, l in enumerate(tokens)}
-        self._id2token = tokens
-
-    def __call__(self, text: str) -> List[int]:
-        return self.encode(text)
-
-    @abc.abstractmethod
-    def encode(self, text: str) -> List[int]:
-        """Turns str text into int tokens."""
-        pass
-
-    def decode(self, tokens: List[int]) -> str:
-        """Turns ints tokens into str text."""
-        return self.sep.join(self._id2token[t] for t in tokens if t not in self._util_ids)
-
-
-class BaseCharsTokenizer(BaseTokenizer):
-    # fmt: off
-    PUNCT_LIST = (  # Derived from LJSpeech and "/" additionally
-        ',', '.', '!', '?', '-',
-        ':', ';', '/', '"', '(',
-        ')', '[', ']', '{', '}',
-    )
-    # fmt: on
-
-    def __init__(
-        self,
-        chars,
-        punct=True,
-        apostrophe=True,
-        add_blank_at=None,
-        pad_with_space=False,
-        non_default_punct_list=None,
-        text_preprocessing_func=lambda x: x,
-    ):
-        """Base class for char-based tokenizer.
-        Args:
-            chars: string that represents all possible characters.
-            punct: Whether to reserve grapheme for basic punctuation or not.
-            apostrophe: Whether to use apostrophe or not.
-            add_blank_at: Add blank to labels in the specified order ("last") or after tokens (any non None),
-             if None then no blank in labels.
-            pad_with_space: Whether to pad text with spaces at the beginning and at the end or not.
-            non_default_punct_list: List of punctuation marks which will be used instead default.
-            text_preprocessing_func: Text preprocessing function for correct execution of the tokenizer.
-        """
-
-        tokens = []
-        self.space, tokens = len(tokens), tokens + [' ']  # Space
-        tokens.extend(chars)
-        if apostrophe:
-            tokens.append("'")  # Apostrophe for saving "don't" and "Joe's"
-
-        if punct:
-            if non_default_punct_list is not None:
-                self.PUNCT_LIST = non_default_punct_list
-            tokens.extend(self.PUNCT_LIST)
-
-        super().__init__(tokens, add_blank_at=add_blank_at)
-
-        self.punct = punct
-        self.pad_with_space = pad_with_space
-
-        self.text_preprocessing_func = text_preprocessing_func
-
-    def encode(self, text):
-        """See base class."""
-        cs, space, tokens = [], self.tokens[self.space], set(self.tokens)
-
-        text = self.text_preprocessing_func(text)
-        for c in text:
-            # Add space if last one isn't one
-            if c == space and len(cs) > 0 and cs[-1] != space:
-                cs.append(c)
-            # Add next char
-            elif (c.isalnum() or c == "'") and c in tokens:
-                cs.append(c)
-            # Add punct
-            elif (c in self.PUNCT_LIST) and self.punct:
-                cs.append(c)
-            # Warn about unknown char
-            elif c != space:
-                logging.warning(f"Text: [{text}] contains unknown char: [{c}]. Symbol will be skipped.")
-
-        # Remove trailing spaces
-        while cs[-1] == space:
-            cs.pop()
-
-        if self.pad_with_space:
-            cs = [space] + cs + [space]
-
-        return [self._token2id[p] for p in cs]
-
-
-class EnglishCharsTokenizer(BaseCharsTokenizer):
-    def __init__(
-        self,
-        punct=True,
-        apostrophe=True,
-        add_blank_at=None,
-        pad_with_space=False,
-        non_default_punct_list=None,
-        text_preprocessing_func=english_text_preprocessing,
-    ):
-        """English char-based tokenizer.
-        Args:
-            punct: Whether to reserve grapheme for basic punctuation or not.
-            apostrophe: Whether to use apostrophe or not.
-            add_blank_at: Add blank to labels in the specified order ("last") or after tokens (any non None),
-             if None then no blank in labels.
-            pad_with_space: Whether to pad text with spaces at the beginning and at the end or not.
-            non_default_punct_list: List of punctuation marks which will be used instead default.
-            text_preprocessing_func: Text preprocessing function for correct execution of the tokenizer.
-             Basically, it replaces all non-unicode characters with unicode ones and apply lower() function.
-        """
-        super().__init__(
-            chars=string.ascii_lowercase,
-            punct=punct,
-            apostrophe=apostrophe,
-            add_blank_at=add_blank_at,
-            pad_with_space=pad_with_space,
-            non_default_punct_list=non_default_punct_list,
-            text_preprocessing_func=text_preprocessing_func,
-        )
-
-
-class GermanCharsTokenizer(BaseCharsTokenizer):
-    # fmt: off
-    PUNCT_LIST = (  # Derived from LJSpeech and "/" additionally
-        ',', '.', '!', '?', '-',
-        ':', ';', '/', '"', '(',
-        ')', '[', ']', '{', '}',
-    )
-    # fmt: on
-
-    def __init__(
-        self,
-        punct=True,
-        apostrophe=True,
-        add_blank_at=None,
-        pad_with_space=False,
-        non_default_punct_list=None,
-        text_preprocessing_func=german_text_preprocessing,
-    ):
-        """Deutsch char-based tokenizer.
-        Args:
-            punct: Whether to reserve grapheme for basic punctuation or not.
-            apostrophe: Whether to use apostrophe or not.
-            add_blank_at: Add blank to labels in the specified order ("last") or after tokens (any non None),
-             if None then no blank in labels.
-            pad_with_space: Whether to pad text with spaces at the beginning and at the end or not.
-            non_default_punct_list: List of punctuation marks which will be used instead default.
-            text_preprocessing_func: Text preprocessing function for correct execution of the tokenizer.
-             Currently, it only applies lower() function.
-        """
-
-        de_alphabet = "abcdefghijklmnopqrstuvwxyzäöüß"
-        super().__init__(
-            chars=de_alphabet,
-            punct=punct,
-            apostrophe=apostrophe,
-            add_blank_at=add_blank_at,
-            pad_with_space=pad_with_space,
-            non_default_punct_list=non_default_punct_list,
-            text_preprocessing_func=text_preprocessing_func,
-        )
-
-
-class EnglishPhonemesTokenizer(BaseTokenizer):
-    # fmt: off
-    PUNCT_LIST = (  # Derived from LJSpeech and "/" additionally
-        ',', '.', '!', '?', '-',
-        ':', ';', '/', '"', '(',
-        ')', '[', ']', '{', '}',
-    )
-    VOWELS = (
-        'AA', 'AE', 'AH', 'AO', 'AW',
-        'AY', 'EH', 'ER', 'EY', 'IH',
-        'IY', 'OW', 'OY', 'UH', 'UW',
-    )
-    CONSONANTS = (
-        'B', 'CH', 'D', 'DH', 'F', 'G',
-        'HH', 'JH', 'K', 'L', 'M', 'N',
-        'NG', 'P', 'R', 'S', 'SH', 'T',
-        'TH', 'V', 'W', 'Y', 'Z', 'ZH',
-    )
-    # fmt: on
-
-    def __init__(
-        self,
-        g2p,
-        punct=True,
-        non_default_punct_list=None,
-        stresses=False,
-        chars=False,
-        *,
-        space=' ',
-        silence=None,
-        apostrophe=True,
-        oov=BaseTokenizer.OOV,
-        sep='|',  # To be able to distinguish between 2/3 letters codes.
-        add_blank_at=None,
-        pad_with_space=False,
-        text_preprocessing_func=lambda text: english_text_preprocessing(text, lower=False),
-    ):
-        """English phoneme-based tokenizer.
-        Args:
-            g2p: Grapheme to phoneme module.
-            punct: Whether to reserve grapheme for basic punctuation or not.
-            non_default_punct_list: List of punctuation marks which will be used instead default.
-            stresses: Whether to use phonemes codes with stresses (0-2) or not.
-            chars: Whether to additionally use chars together with phonemes. It is useful if g2p module can return chars too.
-            space: Space token as string.
-            silence: Silence token as string (will be disabled if it is None).
-            apostrophe: Whether to use apostrophe or not.
-            oov: OOV token as string.
-            sep: Separation token as string.
-            add_blank_at: Add blank to labels in the specified order ("last") or after tokens (any non None),
-             if None then no blank in labels.
-            pad_with_space: Whether to pad text with spaces at the beginning and at the end or not.
-            text_preprocessing_func: Text preprocessing function for correct execution of the tokenizer.
-             Basically, it replaces all non-unicode characters with unicode ones.
-             Note that lower() function shouldn't applied here, because text can contains phonemes (it will be handled by g2p).
-        """
-
-        self.phoneme_probability = None
-        if hasattr(g2p, "phoneme_probability"):
-            self.phoneme_probability = g2p.phoneme_probability
-        tokens = []
-        self.space, tokens = len(tokens), tokens + [space]  # Space
-
-        if silence is not None:
-            self.silence, tokens = len(tokens), tokens + [silence]  # Silence
-
-        tokens.extend(self.CONSONANTS)
-        vowels = list(self.VOWELS)
-
-        if stresses:
-            vowels = [f'{p}{s}' for p, s in itertools.product(vowels, (0, 1, 2))]
-        tokens.extend(vowels)
-
-        if chars or self.phoneme_probability is not None:
-            if not chars:
-                logging.warning(
-                    "phoneme_probability was not None, characters will be enabled even though "
-                    "chars was set to False."
-                )
-            tokens.extend(string.ascii_lowercase)
-
-        if apostrophe:
-            tokens.append("'")  # Apostrophe
-
-        if punct:
-            if non_default_punct_list is not None:
-                self.PUNCT_LIST = non_default_punct_list
-            tokens.extend(self.PUNCT_LIST)
-
-        super().__init__(tokens, oov=oov, sep=sep, add_blank_at=add_blank_at)
-
-        self.chars = chars if self.phoneme_probability is None else True
-        self.punct = punct
-        self.stresses = stresses
-        self.pad_with_space = pad_with_space
-
-        self.text_preprocessing_func = text_preprocessing_func
-        self.g2p = g2p
-
-    def encode(self, text):
-        """See base class."""
-        ps, space, tokens = [], self.tokens[self.space], set(self.tokens)
-
-        text = self.text_preprocessing_func(text)
-        g2p_text = self.g2p(text)  # TODO: handle infer
-
-        for p in g2p_text:  # noqa
-            # Remove stress
-            if p.isalnum() and len(p) == 3 and not self.stresses:
-                p = p[:2]
-
-            # Add space if last one isn't one
-            if p == space and len(ps) > 0 and ps[-1] != space:
-                ps.append(p)
-            # Add next phoneme or char (if chars=True)
-            elif (p.isalnum() or p == "'") and p in tokens:
-                ps.append(p)
-            # Add punct
-            elif (p in self.PUNCT_LIST) and self.punct:
-                ps.append(p)
-            # Warn about unknown char/phoneme
-            elif p != space:
-                logging.warning(
-                    f"Text: [{''.join(g2p_text)}] contains unknown char/phoneme: [{p}]. Original text: [{text}]. Symbol will be skipped."
-                )
-
-        # Remove trailing spaces
-        while ps[-1] == space:
-            ps.pop()
-
-        if self.pad_with_space:
-            ps = [space] + ps + [space]
-
-        return [self._token2id[p] for p in ps]
-
-    @contextmanager
-    def set_phone_prob(self, prob):
-        if hasattr(self.g2p, "phoneme_probability"):
-            self.g2p.phoneme_probability = prob
-        try:
-            yield
-        finally:
-            if hasattr(self.g2p, "phoneme_probability"):
-                self.g2p.phoneme_probability = self.phoneme_probability
-
-
-class IPAPhonemesTokenizer(BaseTokenizer):
-    # fmt: off
-
-    # _punctuation = ';:,.!?¡¿—…"«»“”#()-~[]|/'
-    # _letters = 'ABCDEFGHIJKLMNOPQRSTUVWXYZabcdefghijklmnopqrstuvwxyz'
-    # _letters_ipa = "ɑɐɒæɓʙβɔɕçɗɖðʤəɘɚɛɜɝɞɟʄɡɠɢʛɦɧħɥʜɨɪʝɭɬɫɮʟɱɯɰŋɳɲɴøɵɸθœɶʘɹɺɾɻʀʁɽʂʃʈʧʉʊʋⱱʌɣɤʍχʎʏʑʐʒʔʡʕʢǀǁǂǃˈˌːˑʼʴʰʱʲʷˠˤ˞↓↑→↗↘'̩'ᵻàãäåèéíîôõúûüăēĕĝğĩĭŏŝšũŭžǐǝǧʻˀ˥˦˧˨˩̝̞̠̥̪̃̆̊̍̚εابرسشصفلمهوᵐᵑᵝṣẽ​‍‎’⁠ⁿっゎッヮヶ�"
-    PAD = '_'
-    # fmt: on
-
-    _punctuation = ';:,.!?¡¿—…"«»“” '
-    _letters = 'ABCDEFGHIJKLMNOPQRSTUVWXYZabcdefghijklmnopqrstuvwxyz'
-    _letters_ipa = "ɑɐɒæɓʙβɔɕçɗɖðʤəɘɚɛɜɝɞɟʄɡɠɢʛɦɧħɥʜɨɪʝɭɬɫɮʟɱɯɰŋɳɲɴøɵɸθœɶʘɹɺɾɻʀʁɽʂʃʈʧʉʊʋⱱʌɣɤʍχʎʏʑʐʒʔʡʕʢǀǁǂǃˈˌːˑʼʴʰʱʲʷˠˤ˞↓↑→↗↘'̩'ᵻ"
-
-    PUNCT_LIST = [p for p in _punctuation]
-
-    def __init__(
-        self,
-        g2p,
-        punct=True,
-        non_default_punct_list=None,
-        stresses=False,
-        chars=False,
-        *,
-        space=' ',
-        silence=None,
-        apostrophe=True,
-        oov=BaseTokenizer.OOV,
-        sep='|',  # To be able to distinguish between 2/3 letters codes.
-        add_blank_at=None,
-        pad_with_space=False,
-        text_preprocessing_func=lambda text: english_text_preprocessing(text, lower=False),
-    ):
-        """English phoneme-based tokenizer.
-        Args:
-            g2p: Grapheme to phoneme module.
-            punct: Whether to reserve grapheme for basic punctuation or not.
-            non_default_punct_list: List of punctuation marks which will be used instead default.
-            stresses: Whether to use phonemes codes with stresses (0-2) or not.
-            chars: Whether to additionally use chars together with phonemes. It is useful if g2p module can return chars too.
-            space: Space token as string.
-            silence: Silence token as string (will be disabled if it is None).
-            apostrophe: Whether to use apostrophe or not.
-            oov: OOV token as string.
-            sep: Separation token as string.
-            add_blank_at: Add blank to labels in the specified order ("last") or after tokens (any non None),
-             if None then no blank in labels.
-            pad_with_space: Whether to pad text with spaces at the beginning and at the end or not.
-            text_preprocessing_func: Text preprocessing function for correct execution of the tokenizer.
-             Basically, it replaces all non-unicode characters with unicode ones.
-             Note that lower() function shouldn't applied here, because text can contains phonemes (it will be handled by g2p).
-        """
-        self.phoneme_probability = None
-        if hasattr(g2p, "phoneme_probability"):
-            self.phoneme_probability = g2p.phoneme_probability
-        tokens = []
-        self.space, tokens = len(tokens), tokens + [space]  # Space
-
-        if silence is not None:
-            self.silence, tokens = len(tokens), tokens + [silence]  # Silence
-
-        tokens.extend([l for l in self._letters_ipa])
-        tokens.extend([l for l in self._letters])
-
-        if punct:
-            tokens.extend(self.PUNCT_LIST)
-
-        super().__init__(tokens, oov=oov, pad=self.PAD, sep=sep, add_blank_at=add_blank_at)
-
-        self.chars = chars
-        self.punct = punct
-        self.stresses = stresses
-        self.pad_with_space = pad_with_space
-
-        self.text_preprocessing_func = text_preprocessing_func
-        self.g2p = g2p
-
-    def encode(self, text):
-        """See base class."""
-
-        text = self.text_preprocessing_func(text)
-
-        g2p_text = self.g2p(text)
-
-        # Remove trailing spaces
-        # while ps[-1] == space:
-        #     ps.pop()
-
-        if self.pad_with_space:
-            g2p_text = self.tokens[self.space] + g2p_text + self.tokens[self.space]
-
-        return [self._token2id[p] for p in g2p_text]
-    @contextmanager
-    def set_phone_prob(self, prob):
-        if hasattr(self.g2p, "phoneme_probability"):
-            self.g2p.phoneme_probability = prob
-        try:
-            yield
-        finally:
-            if hasattr(self.g2p, "phoneme_probability"):
-                self.g2p.phoneme_probability = self.phoneme_probability
-=======
 from nemo.collections.common.tokenizers.text_to_speech.tts_tokenizers import (
     BaseCharsTokenizer,
     BaseTokenizer,
@@ -481,5 +18,4 @@
     EnglishPhonemesTokenizer,
     GermanCharsTokenizer,
     IPATokenizer,
-)
->>>>>>> dd6e95e0
+)