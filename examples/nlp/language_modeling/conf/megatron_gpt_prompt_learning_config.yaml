--- conflicted
+++ resolved
@@ -42,10 +42,7 @@
   seed: 1234
   nemo_path: ${name}.nemo # .nemo filename/absolute path to where the virtual prompt model parameters will be saved
   virtual_prompt_style: 'p-tuning' # one of 'prompt-tuning', 'p-tuning', or 'inference'
-<<<<<<< HEAD
-=======
   encoder_seq_length: 2048
->>>>>>> d8c513b3
   tensor_model_parallel_size: 1 # intra-layer model parallelism
   pipeline_model_parallel_size: 1 # inter-layer model parallelism
   global_batch_size: 8
