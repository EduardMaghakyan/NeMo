--- conflicted
+++ resolved
@@ -20,13 +20,6 @@
 from torch.utils.data import DataLoader, Dataset
 
 from nemo.collections.nlp.models.language_modeling.megatron_gpt_model import MegatronGPTModel
-<<<<<<< HEAD
-from nemo.collections.nlp.models.language_modeling.megatron_gpt_prefix_tuning_model import PrefixTuningModel
-from nemo.collections.nlp.models.language_modeling.megatron_gpt_prompt_learning_model import (
-    MegatronGPTPromptLearningModel,
-)
-=======
->>>>>>> df335fe0
 from nemo.collections.nlp.modules.common.megatron.megatron_init import fake_initialize_model_parallel
 from nemo.collections.nlp.modules.common.text_generation_server import MegatronServer
 from nemo.collections.nlp.modules.common.text_generation_utils import generate
@@ -138,63 +131,6 @@
 
         sentences = request_data(data)
         ```
-<<<<<<< HEAD
-
-    f. run greedy inference from a p-tuned/prompt-tuned model's nemo file:
-        python megatron_gpt_eval.py \
-            virtual_prompt_model_file=PATH_TO_NEMO_PROMPT_LEARNING_MODEL_FILE \
-            gpt_model_file=PATH_TO_FROZEN_GPT_MODEL_FILE \
-            inference.greedy=True \
-            inference.add_BOS=False \
-            trainer.devices=1 \
-            trainer.num_nodes=1 \
-            tensor_model_parallel_size=1 \
-            pipeline_model_parallel_size=1 \
-            prompts=[prompt1,prompt2]
-
-        virtual_prompt_model_file should be a path to a .nemo file saved after p-tuning/prompt tuning and model file
-        is still the path to the gpt model's .nemo file.         
-
-        prompts in this case should be a list of .json or .jsonl files containing json objects similar to the ones 
-        used during prompt learning. They should have keys that match the fields specified in the prompt template.
-        Fields can be dropped from the prompt dict and their corresponding section of the prompt template will 
-        be automatically removed. 
-
-        For example, say the prompt template during p-tuning/prompt-tuning looked like:
-
-        '<|VIRTUAL_PROMPT_0|> Context: {context} Question: {question} Answer: {answer}'
-
-        but you don't want to include the answer field during inference. Just don't 
-        include the answer field in the prompt dict like below:
-
-        {"taskname": "squad", "context": "some paragraph", "question": "question related to paragraph"}
-        {"taskname": "squad", "context": "another paragraph", "question": "a different question related to paragraph"}
-
-        And the dataset class will automatically format your input to have the form:
-
-        [
-            '<|VIRTUAL_PROMPT_0|> Context: some paragraph Question: question related to paragraph Answer:',
-            '<|VIRTUAL_PROMPT_0|> Context: another paragraph Question: a different question related to paragraph Answer:'
-        ]
-
-        Similarly for other senarios, just add virtual_prompt_model_file=PATH_TO_NEMO_PROMPT_LEARNING_MODEL_FILE if you're using a 
-        p-tuned/prompt-tuned model. 
-
-        g. Run Greedy Inference from a prefix tuned nemo model:
-        Note: before you can run inference from a prefix tuned model you must first train it. The training script is `examples/nlp/language_modeling/megatron_gpt_prefix_tuning.py`:
-
-        python megatron_gpt_eval.py \
-            prefix_tuned_model_file=<PATH_.nemo_FILE_GENERATED_AT_END_OF_TRAINING> \
-            gpt_model_file=<PATH_TO_.nemo_FILE_WITH_PRETRAINED_GPT_MODEL> \
-            inference.greedy=True \
-            inference.add_BOS=False \
-            trainer.devices=1 \
-            trainer.num_nodes=1 \
-            tensor_model_parallel_size=1 \
-            pipeline_model_parallel_size=1 \
-            prompts=["<PATH_TO_.jsonl_FILE_TO_EVALUATE>"]
-=======
->>>>>>> df335fe0
 """
 
 if not torch.cuda.is_available():
@@ -223,40 +159,7 @@
         == cfg.tensor_model_parallel_size * cfg.pipeline_model_parallel_size
     ), "devices * num_nodes should equal tensor_model_parallel_size * pipeline_model_parallel_size"
 
-<<<<<<< HEAD
-    # Load prompt tuned model, virtual_prompt_model_file must be provided in config
-    if cfg.get('virtual_prompt_model_file', None) is not None:
-
-        # Update frozen GPT model path in case it has changed
-        prompt_learning_cfg = MegatronGPTPromptLearningModel.restore_from(
-            cfg.virtual_prompt_model_file, trainer=trainer, return_config=True
-        )
-        with open_dict(prompt_learning_cfg):
-            prompt_learning_cfg.language_model_path = cfg.gpt_model_file
-
-        # Now load prompt learning model with frozen gpt model base
-        model = MegatronGPTPromptLearningModel.restore_from(
-            restore_path=cfg.virtual_prompt_model_file, trainer=trainer, override_config_path=prompt_learning_cfg
-        )
-
-    elif cfg.get("prefix_tuned_model_file", None) is not None:
-        # Update frozen GPT model path in case it has changed
-        prefix_tuning_cfg = PrefixTuningModel.restore_from(
-            cfg.prefix_tuned_model_file, trainer=trainer, return_config=True
-        )
-        with open_dict(prefix_tuning_cfg):
-            prefix_tuning_cfg.language_model_path = cfg.gpt_model_file
-
-        # Now load prompt learning model with frozen gpt model base
-        model = PrefixTuningModel.restore_from(
-            restore_path=cfg.prefix_tuned_model_file, trainer=trainer, override_config_path=prefix_tuning_cfg
-        )
-
-    # Or load regular GPT model
-    elif cfg.gpt_model_file:
-=======
     if cfg.gpt_model_file:
->>>>>>> df335fe0
         model = MegatronGPTModel.restore_from(restore_path=cfg.gpt_model_file, trainer=trainer)
     elif cfg.checkpoint_dir:
         app_state = AppState()
